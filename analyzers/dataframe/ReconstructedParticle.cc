--- conflicted
+++ resolved
@@ -1,8 +1,5 @@
 #include "ReconstructedParticle.h"
-<<<<<<< HEAD
-=======
 #include <iostream>
->>>>>>> 82fea7dc
 using namespace ReconstructedParticle;
 
 ReconstructedParticle::sel_pt::sel_pt(float arg_min_pt) : m_min_pt(arg_min_pt) {};
@@ -18,19 +15,12 @@
   return result;
 }
 
-<<<<<<< HEAD
-ReconstructedParticle::sel_p::sel_p(float arg_min_p) : m_min_p(arg_min_p) {};
-=======
 ReconstructedParticle::sel_p::sel_p(float arg_min_p, float arg_max_p) : m_min_p(arg_min_p), m_max_p(arg_max_p)  {};
->>>>>>> 82fea7dc
 ROOT::VecOps::RVec<edm4hep::ReconstructedParticleData>  ReconstructedParticle::sel_p::operator() (ROOT::VecOps::RVec<edm4hep::ReconstructedParticleData> in) {
   ROOT::VecOps::RVec<edm4hep::ReconstructedParticleData> result;
   result.reserve(in.size());
   for (size_t i = 0; i < in.size(); ++i) {
     auto & p = in[i];
-<<<<<<< HEAD
-    if (std::sqrt(std::pow(p.momentum.x,2) + std::pow(p.momentum.y,2) + std::pow(p.momentum.z,2) ) > m_min_p) {
-=======
     float momentum = std::sqrt(   std::pow(p.momentum.x,2)
                                 + std::pow(p.momentum.y,2)
                                 + std::pow(p.momentum.z,2) );
@@ -49,30 +39,12 @@
   for (size_t i = 0; i < in.size(); ++i) {
     auto & p = in[i];
     if ((m_abs && abs(in[i].charge)==m_charge) || (m_charge==in[i].charge) ) {
->>>>>>> 82fea7dc
       result.emplace_back(p);
     }
   }
   return result;
 }
 
-<<<<<<< HEAD
-ReconstructedParticle::sel_charge::sel_charge(int arg_charge, bool arg_abs){m_charge = arg_charge; m_abs = arg_abs;};
-
-ROOT::VecOps::RVec<edm4hep::ReconstructedParticleData>  ReconstructedParticle::sel_charge::operator() (ROOT::VecOps::RVec<edm4hep::ReconstructedParticleData> in) {
-  ROOT::VecOps::RVec<edm4hep::ReconstructedParticleData> result;
-  result.reserve(in.size());
-  for (size_t i = 0; i < in.size(); ++i) {
-    auto & p = in[i];
-    if ((m_abs && abs(in[i].charge)==m_charge) || (m_charge==in[i].charge) ) {
-      result.emplace_back(p);
-    }
-  }
-  return result;
-}
-
-=======
->>>>>>> 82fea7dc
 
 
 ReconstructedParticle::resonanceBuilder::resonanceBuilder(float arg_resonance_mass) {m_resonance_mass = arg_resonance_mass;}
@@ -143,8 +115,6 @@
 }
 
 
-<<<<<<< HEAD
-=======
 ReconstructedParticle::sel_tag::sel_tag(bool arg_pass): m_pass(arg_pass) {};
 ROOT::VecOps::RVec<edm4hep::ReconstructedParticleData> ReconstructedParticle::sel_tag::operator()(ROOT::VecOps::RVec<bool> tags, ROOT::VecOps::RVec<edm4hep::ReconstructedParticleData> in){
   ROOT::VecOps::RVec<edm4hep::ReconstructedParticleData> result;
@@ -161,7 +131,6 @@
 
 
 
->>>>>>> 82fea7dc
 // Angular separation between the particles of a collection:
 //   arg_delta = 0 / 1 / 2 :   return delta_max, delta_min, delta_average
 
@@ -216,8 +185,6 @@
   return ROOT::VecOps::RVec(result);
 }
 
-<<<<<<< HEAD
-=======
 
 ROOT::VecOps::RVec<edm4hep::ReconstructedParticleData> ReconstructedParticle::remove(
   		ROOT::VecOps::RVec<edm4hep::ReconstructedParticleData> x,
@@ -253,7 +220,6 @@
 
 
 
->>>>>>> 82fea7dc
 ROOT::VecOps::RVec<edm4hep::ReconstructedParticleData> ReconstructedParticle::get(ROOT::VecOps::RVec<int> index, ROOT::VecOps::RVec<edm4hep::ReconstructedParticleData> in){
   ROOT::VecOps::RVec<edm4hep::ReconstructedParticleData> result;
   for (size_t i = 0; i < index.size(); ++i) {
@@ -312,15 +278,12 @@
   return result;
 }
 
-<<<<<<< HEAD
-=======
 float ReconstructedParticle::get_p(edm4hep::ReconstructedParticleData in) {
   TLorentzVector tlv;
   tlv.SetXYZM(in.momentum.x, in.momentum.y, in.momentum.z, in.mass);
   return tlv.P();
 }
 
->>>>>>> 82fea7dc
 ROOT::VecOps::RVec<float> ReconstructedParticle::get_px(ROOT::VecOps::RVec<edm4hep::ReconstructedParticleData> in) {
   ROOT::VecOps::RVec<float> result;
   for (auto & p: in) {
@@ -384,15 +347,6 @@
   return result;
 }
 
-<<<<<<< HEAD
-
-int ReconstructedParticle::get_n(ROOT::VecOps::RVec<edm4hep::ReconstructedParticleData> x) {
-  int result =  x.size();
-  return result;
-}
-
-
-=======
 TLorentzVector ReconstructedParticle::get_tlv(ROOT::VecOps::RVec<edm4hep::ReconstructedParticleData> in, int index) {
   TLorentzVector result;
   auto & p = in[index];
@@ -422,7 +376,6 @@
 }
 
 
->>>>>>> 82fea7dc
 ROOT::VecOps::RVec<bool> ReconstructedParticle::getJet_btag(ROOT::VecOps::RVec<int> index, ROOT::VecOps::RVec<edm4hep::ParticleIDData> pid, ROOT::VecOps::RVec<float> values){
   ROOT::VecOps::RVec<bool> result;
   //std::cout << "========================new event=======================" <<std::endl;
