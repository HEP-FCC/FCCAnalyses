
#include "JetClusteringUtils.h"
using namespace JetClusteringUtils;


ROOT::VecOps::RVec<fastjet::PseudoJet> JetClusteringUtils::get_pseudoJets(const FCCAnalysesJet &jets){
  return jets.jets;
}

std::vector<std::vector<int>> JetClusteringUtils::get_constituents(const FCCAnalysesJet &jets){
  return jets.constituents;
}

<<<<<<< HEAD

float JetClusteringUtils::get_exclusive_dmerge( FCCAnalysesJet in, int n ) {
  float d = -1;
  if ( n >= 1 &&  n <= Nmax_dmerge) d= in.exclusive_dmerge[n-1] ;
  return d;
}

float JetClusteringUtils::get_exclusive_dmerge_max( FCCAnalysesJet in, int n ) {
  float d = -1;
  if ( n >= 1 &&  n <= Nmax_dmerge) d= in.exclusive_dmerge_max[n-1] ;
  return d;
}



std::vector<fastjet::PseudoJet> JetClusteringUtils::set_pseudoJets(ROOT::VecOps::RVec<float> px, 
								   ROOT::VecOps::RVec<float> py, 
								   ROOT::VecOps::RVec<float> pz, 
								   ROOT::VecOps::RVec<float> e) {
=======
std::vector<fastjet::PseudoJet> JetClusteringUtils::set_pseudoJets(const ROOT::VecOps::RVec<float> &px,
                                                                   const ROOT::VecOps::RVec<float> &py,
                                                                   const ROOT::VecOps::RVec<float> &pz,
                                                                   const ROOT::VecOps::RVec<float> &e){
>>>>>>> e8d8259b
  std::vector<fastjet::PseudoJet> result;
  unsigned index = 0;
  for (size_t i = 0; i < px.size(); ++i) {
    result.emplace_back(px[i], py[i], pz[i], e[i]);
    result.back().set_user_index(index);
    ++index;
  }
  return result;
}

std::vector<fastjet::PseudoJet> JetClusteringUtils::set_pseudoJets_xyzm(const ROOT::VecOps::RVec<float> &px,
                                                                        const ROOT::VecOps::RVec<float> &py,
                                                                        const ROOT::VecOps::RVec<float> &pz,
                                                                        const ROOT::VecOps::RVec<float> &m){
  std::vector<fastjet::PseudoJet> result;
  unsigned index = 0;
  for (size_t i = 0; i < px.size(); ++i) {
    double px_d = px[i];
    double py_d = py[i];
    double pz_d = pz[i];
    double  m_d =  m[i];
    double  E_d = sqrt(px_d*px_d + py_d*py_d + pz_d*pz_d + m_d*m_d);
    result.emplace_back(px_d, py_d, pz_d, E_d);
    result.back().set_user_index(index);
    ++index;
  }
  return result;
}


ROOT::VecOps::RVec<float> JetClusteringUtils::get_px(const ROOT::VecOps::RVec<fastjet::PseudoJet> &in){
  ROOT::VecOps::RVec<float> result;
  for (auto & p: in) {
    result.push_back(p.px());
  }
  return result;
}


ROOT::VecOps::RVec<float> JetClusteringUtils::get_py(const ROOT::VecOps::RVec<fastjet::PseudoJet> &in){
  ROOT::VecOps::RVec<float> result;
  for (auto & p: in) {
    result.push_back(p.py());
  }
  return result;
}

ROOT::VecOps::RVec<float> JetClusteringUtils::get_pz(const ROOT::VecOps::RVec<fastjet::PseudoJet> &in){
  ROOT::VecOps::RVec<float> result;
  for (auto & p: in) {
    result.push_back(p.pz());
  }
  return result;
}

ROOT::VecOps::RVec<float> JetClusteringUtils::get_e(const ROOT::VecOps::RVec<fastjet::PseudoJet> &in){
  ROOT::VecOps::RVec<float> result;
  for (auto & p: in) {
    result.push_back(p.E());
  }
  return result;
}

ROOT::VecOps::RVec<float> JetClusteringUtils::get_pt(const ROOT::VecOps::RVec<fastjet::PseudoJet> &in){
  ROOT::VecOps::RVec<float> result;
  for (auto & p: in) {
    result.push_back(p.pt());
  }
  return result;
}

ROOT::VecOps::RVec<float> JetClusteringUtils::get_m(const ROOT::VecOps::RVec<fastjet::PseudoJet> &in){
  ROOT::VecOps::RVec<float> result;
  for (auto & p: in) {
    result.push_back(p.m());
  }
  return result;
}

ROOT::VecOps::RVec<float> JetClusteringUtils::get_eta(const ROOT::VecOps::RVec<fastjet::PseudoJet> &in){
  ROOT::VecOps::RVec<float> result;
  for (auto & p: in) {
    result.push_back(p.eta());
  }
  return result;
}

ROOT::VecOps::RVec<float> JetClusteringUtils::get_phi(const ROOT::VecOps::RVec<fastjet::PseudoJet> &in){
  ROOT::VecOps::RVec<float> result;
  for (auto & p: in) {
    result.push_back(p.phi());
  }
  return result;
}

ROOT::VecOps::RVec<float> JetClusteringUtils::get_theta(const ROOT::VecOps::RVec<fastjet::PseudoJet> &in){
  ROOT::VecOps::RVec<float> result;
  for (auto & p: in) {
    result.push_back(p.theta());
  }
  return result;
}



FCCAnalysesJet JetClusteringUtils::initialise_FCCAnalysesJet(){

  JetClusteringUtils::FCCAnalysesJet result;
  ROOT::VecOps::RVec<fastjet::PseudoJet> jets;
  std::vector<std::vector<int>> constituents;

  result.jets = jets;
  result.constituents = constituents;

  std::vector<float> exclusive_dmerge;
  std::vector<float> exclusive_dmerge_max;
  exclusive_dmerge.reserve(Nmax_dmerge);
  exclusive_dmerge_max.reserve(Nmax_dmerge);

  result.exclusive_dmerge = exclusive_dmerge;
  result.exclusive_dmerge_max = exclusive_dmerge_max;

  return result;
};

<<<<<<< HEAD
FCCAnalysesJet JetClusteringUtils::build_FCCAnalysesJet(std::vector<fastjet::PseudoJet> in, std::vector<float> dmerge, std::vector<float> dmerge_max ){
=======
FCCAnalysesJet JetClusteringUtils::build_FCCAnalysesJet(const std::vector<fastjet::PseudoJet> &in){
>>>>>>> e8d8259b
  JetClusteringUtils::FCCAnalysesJet result = JetClusteringUtils::initialise_FCCAnalysesJet();
  for (const auto& pjet : in) {
    result.jets.push_back(pjet);

    std::vector<fastjet::PseudoJet> consts = pjet.constituents();
    std::vector<int> tmpvec;
    for (const auto& constituent : consts){
      tmpvec.push_back(constituent.user_index());
    }
    result.constituents.push_back(tmpvec);
  }
  result.exclusive_dmerge = dmerge;
  result.exclusive_dmerge_max = dmerge_max;
  return result;
}



std::vector<fastjet::PseudoJet> JetClusteringUtils::build_jets(fastjet::ClusterSequence & cs, int exclusive, float cut, int sorted){
  std::vector<fastjet::PseudoJet> pjets;

  if (sorted == 0){
    if(exclusive ==  0 )       pjets = fastjet::sorted_by_pt(cs.inclusive_jets(cut));
    else if( exclusive ==  1)  pjets = fastjet::sorted_by_pt(cs.exclusive_jets(cut));
    else if( exclusive ==  2)  pjets = fastjet::sorted_by_pt(cs.exclusive_jets(int(cut)));
    else if( exclusive ==  3)  pjets = fastjet::sorted_by_pt(cs.exclusive_jets_up_to(int(cut)));
    else if( exclusive ==  4)  pjets = fastjet::sorted_by_pt(cs.exclusive_jets_ycut(cut));
  }
  else if (sorted == 1){
    if(exclusive ==  0 )       pjets = fastjet::sorted_by_E(cs.inclusive_jets(cut));
    else if( exclusive ==  1)  pjets = fastjet::sorted_by_E(cs.exclusive_jets(cut));
    else if( exclusive ==  2)  pjets = fastjet::sorted_by_E(cs.exclusive_jets(int(cut)));
    else if( exclusive ==  3)  pjets = fastjet::sorted_by_E(cs.exclusive_jets_up_to(int(cut)));
    else if( exclusive ==  4)  pjets = fastjet::sorted_by_E(cs.exclusive_jets_ycut(cut));
  }
  return pjets;
}

std::vector<float> JetClusteringUtils::exclusive_dmerge( fastjet::ClusterSequence & cs, int do_dmarge_max) {

  const int Nmax = Nmax_dmerge;
  std::vector<float>  result;
  for (int i=1; i <= Nmax; i++) {
     	float  d;
	const int j = i;
     	if ( do_dmarge_max == 0) d = cs.exclusive_dmerge( j );
	else d = cs.exclusive_dmerge_max( j ) ;
	result.push_back( d );
  }
  return result;
}


bool JetClusteringUtils::check(unsigned int n, int exclusive, float cut){
  if (exclusive>0 && n<=int(cut)) return false;
  return true;
}

fastjet::RecombinationScheme JetClusteringUtils::recomb_scheme(int recombination){
  fastjet::RecombinationScheme recomb_scheme;

  if(recombination == 0) recomb_scheme = fastjet::RecombinationScheme::E_scheme;
  else if (recombination == 1) recomb_scheme = fastjet::RecombinationScheme::pt_scheme;
  else if (recombination == 2) recomb_scheme = fastjet::RecombinationScheme::pt2_scheme;
  else if (recombination == 3) recomb_scheme = fastjet::RecombinationScheme::Et_scheme;
  else if (recombination == 4) recomb_scheme = fastjet::RecombinationScheme::Et2_scheme;
  else if (recombination == 5) recomb_scheme = fastjet::RecombinationScheme::BIpt_scheme;
  else if (recombination == 6) recomb_scheme = fastjet::RecombinationScheme::BIpt2_scheme;
  else recomb_scheme = fastjet::RecombinationScheme::external_scheme;

  return recomb_scheme;
}<|MERGE_RESOLUTION|>--- conflicted
+++ resolved
@@ -11,32 +11,25 @@
   return jets.constituents;
 }
 
-<<<<<<< HEAD
-
-float JetClusteringUtils::get_exclusive_dmerge( FCCAnalysesJet in, int n ) {
+
+float JetClusteringUtils::get_exclusive_dmerge(const FCCAnalysesJet &in, 
+                                               int n) {
   float d = -1;
   if ( n >= 1 &&  n <= Nmax_dmerge) d= in.exclusive_dmerge[n-1] ;
   return d;
 }
 
-float JetClusteringUtils::get_exclusive_dmerge_max( FCCAnalysesJet in, int n ) {
+float JetClusteringUtils::get_exclusive_dmerge_max(const FCCAnalysesJet &in, 
+                                                   int n) {
   float d = -1;
   if ( n >= 1 &&  n <= Nmax_dmerge) d= in.exclusive_dmerge_max[n-1] ;
   return d;
 }
 
-
-
-std::vector<fastjet::PseudoJet> JetClusteringUtils::set_pseudoJets(ROOT::VecOps::RVec<float> px, 
-								   ROOT::VecOps::RVec<float> py, 
-								   ROOT::VecOps::RVec<float> pz, 
-								   ROOT::VecOps::RVec<float> e) {
-=======
 std::vector<fastjet::PseudoJet> JetClusteringUtils::set_pseudoJets(const ROOT::VecOps::RVec<float> &px,
                                                                    const ROOT::VecOps::RVec<float> &py,
                                                                    const ROOT::VecOps::RVec<float> &pz,
                                                                    const ROOT::VecOps::RVec<float> &e){
->>>>>>> e8d8259b
   std::vector<fastjet::PseudoJet> result;
   unsigned index = 0;
   for (size_t i = 0; i < px.size(); ++i) {
@@ -162,11 +155,10 @@
   return result;
 };
 
-<<<<<<< HEAD
-FCCAnalysesJet JetClusteringUtils::build_FCCAnalysesJet(std::vector<fastjet::PseudoJet> in, std::vector<float> dmerge, std::vector<float> dmerge_max ){
-=======
-FCCAnalysesJet JetClusteringUtils::build_FCCAnalysesJet(const std::vector<fastjet::PseudoJet> &in){
->>>>>>> e8d8259b
+FCCAnalysesJet JetClusteringUtils::build_FCCAnalysesJet(const std::vector<fastjet::PseudoJet> &in, 
+                                                        const std::vector<float> &dmerge, 
+                                                        const std::vector<float> &dmerge_max){
+
   JetClusteringUtils::FCCAnalysesJet result = JetClusteringUtils::initialise_FCCAnalysesJet();
   for (const auto& pjet : in) {
     result.jets.push_back(pjet);
@@ -185,7 +177,10 @@
 
 
 
-std::vector<fastjet::PseudoJet> JetClusteringUtils::build_jets(fastjet::ClusterSequence & cs, int exclusive, float cut, int sorted){
+std::vector<fastjet::PseudoJet> JetClusteringUtils::build_jets(fastjet::ClusterSequence &cs, 
+                                                               int exclusive, 
+                                                               float cut, 
+                                                               int sorted){
   std::vector<fastjet::PseudoJet> pjets;
 
   if (sorted == 0){
@@ -205,7 +200,8 @@
   return pjets;
 }
 
-std::vector<float> JetClusteringUtils::exclusive_dmerge( fastjet::ClusterSequence & cs, int do_dmarge_max) {
+std::vector<float> JetClusteringUtils::exclusive_dmerge(fastjet::ClusterSequence &cs, 
+                                                        int do_dmarge_max) {
 
   const int Nmax = Nmax_dmerge;
   std::vector<float>  result;
@@ -220,7 +216,9 @@
 }
 
 
-bool JetClusteringUtils::check(unsigned int n, int exclusive, float cut){
+bool JetClusteringUtils::check(unsigned int n, 
+                               int exclusive, 
+                               float cut){
   if (exclusive>0 && n<=int(cut)) return false;
   return true;
 }
