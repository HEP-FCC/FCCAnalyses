#include "fastjet/JetDefinition.hh"
#include "fastjet/PseudoJet.hh"
#include "fastjet/Selector.hh"
#include "fastjet/EECambridgePlugin.hh"
#include "fastjet/JadePlugin.hh"

#include "ExternalRecombiner.h"
#include "JetClustering.h"
#include "ValenciaPlugin.h"

using namespace JetClustering;

clustering_kt::clustering_kt(float arg_radius,
                             int arg_exclusive,
                             float arg_cut,
                             int arg_sorted,
                             int arg_recombination){
  _radius = arg_radius;
  _exclusive = arg_exclusive;
  _cut = arg_cut;
  _sorted = arg_sorted;
  _recombination = arg_recombination;

  // initialize jet algorithm
  //fastjet::JetAlgorithm jetAlgorithm{fastjet::JetAlgorithm::undefined_jet_algorithm};
  _jetAlgorithm = fastjet::JetAlgorithm::kt_algorithm;

  // initialize recombination scheme
  _recombScheme = JetClusteringUtils::recomb_scheme(_recombination);
<<<<<<< HEAD
  
  //define the clustering sequence and jet definition
  fastjet::ClusterSequence _cs;
  _def = fastjet::JetDefinition(_jetAlgorithm, _radius, _recombScheme);
  if (_recombScheme == fastjet::RecombinationScheme::external_scheme) _def.set_recombiner(new ExternalRecombiner(_recombination));
}
JetClusteringUtils::FCCAnalysesJet JetClustering::clustering_kt::operator() (const std::vector<fastjet::PseudoJet> &input) {

  //return empty struct
  if (JetClusteringUtils::check(input.size(),_exclusive, _cut)==false) return JetClusteringUtils::initialise_FCCAnalysesJet();

  _cs = fastjet::ClusterSequence(input, _def);

  //cluster jets
  std::vector<fastjet::PseudoJet> pjets = JetClusteringUtils::build_jets(_cs, _exclusive, _cut, _sorted);

  std::vector<float> dmerge = JetClusteringUtils::exclusive_dmerge(_cs, 0);
  std::vector<float> dmerge_max = JetClusteringUtils::exclusive_dmerge(_cs, 1);

  //transform to FCCAnalysesJet
  JetClusteringUtils::FCCAnalysesJet result = JetClusteringUtils::build_FCCAnalysesJet(pjets, dmerge, dmerge_max);

  return result;
=======

  //define the clustering sequence and jet definition
  fastjet::ClusterSequence _cs;
  _def = fastjet::JetDefinition(_jetAlgorithm, _radius, _recombScheme);
  if (_recombScheme == fastjet::RecombinationScheme::external_scheme) _def.set_recombiner(new ExternalRecombiner(_recombination));
>>>>>>> c753b734
}
JetClusteringUtils::FCCAnalysesJet JetClustering::clustering_kt::operator() (const std::vector<fastjet::PseudoJet> &input) {

  //return empty struct
  if (JetClusteringUtils::check(input.size(),_exclusive, _cut)==false) return JetClusteringUtils::initialise_FCCAnalysesJet();

  _cs = fastjet::ClusterSequence(input, _def);

  //cluster jets
  std::vector<fastjet::PseudoJet> pjets = JetClusteringUtils::build_jets(_cs, _exclusive, _cut, _sorted);

<<<<<<< HEAD
=======
  std::vector<float> dmerge = JetClusteringUtils::exclusive_dmerge(_cs, 0);
  std::vector<float> dmerge_max = JetClusteringUtils::exclusive_dmerge(_cs, 1);

  //transform to FCCAnalysesJet
  JetClusteringUtils::FCCAnalysesJet result = JetClusteringUtils::build_FCCAnalysesJet(pjets, dmerge, dmerge_max);

  return result;
}

>>>>>>> c753b734
clustering_antikt::clustering_antikt(float arg_radius, int arg_exclusive, float arg_cut, int arg_sorted, int arg_recombination){m_radius = arg_radius; m_exclusive = arg_exclusive; m_cut = arg_cut; m_sorted = arg_sorted; m_recombination = arg_recombination;}
JetClusteringUtils::FCCAnalysesJet JetClustering::clustering_antikt::operator() (const std::vector<fastjet::PseudoJet> &input) {

  if (JetClusteringUtils::check(input.size(),m_exclusive, m_cut)==false) return JetClusteringUtils::initialise_FCCAnalysesJet();

  // initialize jet algorithm
  fastjet::JetAlgorithm jetAlgorithm{fastjet::JetAlgorithm::undefined_jet_algorithm};
  jetAlgorithm = fastjet::JetAlgorithm::antikt_algorithm;

  // initialize recombination scheme
  fastjet::RecombinationScheme recomb_scheme = JetClusteringUtils::recomb_scheme(m_recombination);

  fastjet::ClusterSequence cs;
  fastjet::JetDefinition def(jetAlgorithm, m_radius, recomb_scheme);
  if (recomb_scheme == fastjet::RecombinationScheme::external_scheme) def.set_recombiner(new ExternalRecombiner(m_recombination));
  cs = fastjet::ClusterSequence(input, def);

  std::vector<fastjet::PseudoJet> pjets = JetClusteringUtils::build_jets(cs, m_exclusive, m_cut, m_sorted);
<<<<<<< HEAD
 
=======

>>>>>>> c753b734
  std::vector<float> dmerge = JetClusteringUtils::exclusive_dmerge(cs, 0);
  std::vector<float> dmerge_max = JetClusteringUtils::exclusive_dmerge(cs, 1);

  JetClusteringUtils::FCCAnalysesJet result = JetClusteringUtils::build_FCCAnalysesJet(pjets, dmerge, dmerge_max );
<<<<<<< HEAD
  
=======

>>>>>>> c753b734
  if (recomb_scheme == fastjet::RecombinationScheme::external_scheme) def.delete_recombiner_when_unused();
  return result;
}

clustering_cambridge::clustering_cambridge(float arg_radius, int arg_exclusive, float arg_cut, int arg_sorted, int arg_recombination){m_radius = arg_radius; m_exclusive = arg_exclusive; m_cut = arg_cut; m_sorted = arg_sorted; m_recombination = arg_recombination;}
JetClusteringUtils::FCCAnalysesJet JetClustering::clustering_cambridge::operator() (const std::vector<fastjet::PseudoJet> &input) {

  if (JetClusteringUtils::check(input.size(),m_exclusive, m_cut)==false) return JetClusteringUtils::initialise_FCCAnalysesJet();

  // initialize jet algorithm
  fastjet::JetAlgorithm jetAlgorithm{fastjet::JetAlgorithm::undefined_jet_algorithm};
  jetAlgorithm = fastjet::JetAlgorithm::cambridge_algorithm;

  // initialize recombination scheme
  fastjet::RecombinationScheme recomb_scheme = JetClusteringUtils::recomb_scheme(m_recombination);

  fastjet::ClusterSequence cs;
  fastjet::JetDefinition def(jetAlgorithm, m_radius, recomb_scheme);
  if (recomb_scheme == fastjet::RecombinationScheme::external_scheme) def.set_recombiner(new ExternalRecombiner(m_recombination));
  cs = fastjet::ClusterSequence(input, def);

  std::vector<fastjet::PseudoJet> pjets = JetClusteringUtils::build_jets(cs, m_exclusive, m_cut, m_sorted);
<<<<<<< HEAD
  
=======

>>>>>>> c753b734
  std::vector<float> dmerge = JetClusteringUtils::exclusive_dmerge(cs, 0);
  std::vector<float> dmerge_max = JetClusteringUtils::exclusive_dmerge(cs, 1);

  JetClusteringUtils::FCCAnalysesJet result = JetClusteringUtils::build_FCCAnalysesJet(pjets, dmerge, dmerge_max);
<<<<<<< HEAD
  
=======

>>>>>>> c753b734
  if (recomb_scheme == fastjet::RecombinationScheme::external_scheme) def.delete_recombiner_when_unused();
  return result;
}



clustering_ee_kt::clustering_ee_kt(int arg_exclusive, float arg_cut, int arg_sorted, int arg_recombination)
{m_exclusive = arg_exclusive; m_cut = arg_cut; m_sorted = arg_sorted; m_recombination = arg_recombination;}
JetClusteringUtils::FCCAnalysesJet JetClustering::clustering_ee_kt::operator() (const std::vector<fastjet::PseudoJet> &input) {

  if (JetClusteringUtils::check(input.size(),m_exclusive, m_cut)==false) return JetClusteringUtils::initialise_FCCAnalysesJet();

  // initialize jet algorithm
  fastjet::JetAlgorithm jetAlgorithm{fastjet::JetAlgorithm::undefined_jet_algorithm};
  jetAlgorithm = fastjet::JetAlgorithm::ee_kt_algorithm;

  // initialize recombination scheme
  fastjet::RecombinationScheme recomb_scheme = JetClusteringUtils::recomb_scheme(m_recombination);

  fastjet::ClusterSequence cs;
  fastjet::JetDefinition def(jetAlgorithm, recomb_scheme);
  if (recomb_scheme == fastjet::RecombinationScheme::external_scheme) def.set_recombiner(new ExternalRecombiner(m_recombination));
  cs = fastjet::ClusterSequence(input, def);

  std::vector<fastjet::PseudoJet> pjets = JetClusteringUtils::build_jets(cs, m_exclusive, m_cut, m_sorted);
<<<<<<< HEAD
 
=======

>>>>>>> c753b734
  std::vector<float> dmerge = JetClusteringUtils::exclusive_dmerge(cs, 0);
  std::vector<float> dmerge_max = JetClusteringUtils::exclusive_dmerge(cs, 1);

  JetClusteringUtils::FCCAnalysesJet result = JetClusteringUtils::build_FCCAnalysesJet(pjets, dmerge, dmerge_max );
<<<<<<< HEAD
  
=======

>>>>>>> c753b734
  if (recomb_scheme == fastjet::RecombinationScheme::external_scheme) def.delete_recombiner_when_unused();
  return result;
}


clustering_ee_genkt::clustering_ee_genkt(float arg_radius, int arg_exclusive, float arg_cut, int arg_sorted, int arg_recombination, float arg_exponent)
{m_radius = arg_radius; m_exclusive = arg_exclusive; m_cut = arg_cut; m_sorted = arg_sorted; m_recombination = arg_recombination; m_exponent = arg_exponent;}
JetClusteringUtils::FCCAnalysesJet JetClustering::clustering_ee_genkt::operator() (const std::vector<fastjet::PseudoJet> &input) {

  if (JetClusteringUtils::check(input.size(),m_exclusive, m_cut)==false) return JetClusteringUtils::initialise_FCCAnalysesJet();

  // initialize jet algorithm
  fastjet::JetAlgorithm jetAlgorithm{fastjet::JetAlgorithm::undefined_jet_algorithm};
  jetAlgorithm = fastjet::JetAlgorithm::ee_genkt_algorithm;

  // initialize recombination scheme
  fastjet::RecombinationScheme recomb_scheme = JetClusteringUtils::recomb_scheme(m_recombination);

  fastjet::ClusterSequence cs;
  fastjet::JetDefinition def(jetAlgorithm, m_radius, m_exponent, recomb_scheme);
  if (recomb_scheme == fastjet::RecombinationScheme::external_scheme) def.set_recombiner(new ExternalRecombiner(m_recombination));
  cs = fastjet::ClusterSequence(input, def);

  std::vector<fastjet::PseudoJet> pjets = JetClusteringUtils::build_jets(cs, m_exclusive, m_cut, m_sorted);
<<<<<<< HEAD
 
=======

>>>>>>> c753b734
  std::vector<float> dmerge = JetClusteringUtils::exclusive_dmerge(cs, 0);
  std::vector<float> dmerge_max = JetClusteringUtils::exclusive_dmerge(cs, 1);

  JetClusteringUtils::FCCAnalysesJet result = JetClusteringUtils::build_FCCAnalysesJet(pjets, dmerge, dmerge_max);
<<<<<<< HEAD
  
=======

>>>>>>> c753b734
  if (recomb_scheme == fastjet::RecombinationScheme::external_scheme) def.delete_recombiner_when_unused();
  return result;
}

clustering_genkt::clustering_genkt(float arg_radius, int arg_exclusive, float arg_cut, int arg_sorted, int arg_recombination, float arg_exponent)
{m_radius = arg_radius; m_exclusive = arg_exclusive; m_cut = arg_cut; m_sorted = arg_sorted; m_recombination = arg_recombination; m_exponent = arg_exponent;}
JetClusteringUtils::FCCAnalysesJet JetClustering::clustering_genkt::operator() (const std::vector<fastjet::PseudoJet> &input) {

  if (JetClusteringUtils::check(input.size(),m_exclusive, m_cut)==false) return JetClusteringUtils::initialise_FCCAnalysesJet();

  // initialize jet algorithm
  fastjet::JetAlgorithm jetAlgorithm{fastjet::JetAlgorithm::undefined_jet_algorithm};
  jetAlgorithm = fastjet::JetAlgorithm::genkt_algorithm;

  // initialize recombination scheme
  fastjet::RecombinationScheme recomb_scheme = JetClusteringUtils::recomb_scheme(m_recombination);

  fastjet::ClusterSequence cs;
  fastjet::JetDefinition def(jetAlgorithm, m_radius, m_exponent, recomb_scheme);
  if (recomb_scheme == fastjet::RecombinationScheme::external_scheme) def.set_recombiner(new ExternalRecombiner(m_recombination));
  cs = fastjet::ClusterSequence(input, def);

  std::vector<fastjet::PseudoJet> pjets = JetClusteringUtils::build_jets(cs, m_exclusive, m_cut, m_sorted);
<<<<<<< HEAD
 
=======

>>>>>>> c753b734
  std::vector<float> dmerge = JetClusteringUtils::exclusive_dmerge(cs, 0);
  std::vector<float> dmerge_max = JetClusteringUtils::exclusive_dmerge(cs, 1);

  JetClusteringUtils::FCCAnalysesJet result = JetClusteringUtils::build_FCCAnalysesJet(pjets, dmerge, dmerge_max );
<<<<<<< HEAD
  
=======

>>>>>>> c753b734
  if (recomb_scheme == fastjet::RecombinationScheme::external_scheme) def.delete_recombiner_when_unused();
  return result;
}


clustering_valencia::clustering_valencia(float arg_radius, int arg_exclusive, float arg_cut, int arg_sorted,int arg_recombination, float arg_beta, float arg_gamma)
{m_radius = arg_radius; m_exclusive = arg_exclusive; m_cut = arg_cut; m_sorted = arg_sorted; m_recombination = arg_recombination; m_beta = arg_beta; m_gamma = arg_gamma;}
JetClusteringUtils::FCCAnalysesJet JetClustering::clustering_valencia::operator() (const std::vector<fastjet::PseudoJet> &input) {

  if (JetClusteringUtils::check(input.size(),m_exclusive, m_cut)==false) return JetClusteringUtils::initialise_FCCAnalysesJet();

  // initialize jet algorithm
  fastjet::contrib::ValenciaPlugin * jetAlgorithm = new fastjet::contrib::ValenciaPlugin(m_radius, m_beta, m_gamma);

   // initialize recombination scheme
  fastjet::RecombinationScheme recomb_scheme = JetClusteringUtils::recomb_scheme(m_recombination);

  fastjet::ClusterSequence cs;
  fastjet::JetDefinition def(jetAlgorithm);
  def.set_recombination_scheme(recomb_scheme);
  if (recomb_scheme == fastjet::RecombinationScheme::external_scheme) def.set_recombiner(new ExternalRecombiner(m_recombination));
  cs = fastjet::ClusterSequence(input, def);

  std::vector<fastjet::PseudoJet> pjets = JetClusteringUtils::build_jets(cs, m_exclusive, m_cut, m_sorted);
<<<<<<< HEAD
 
  std::vector<float> dmerge = JetClusteringUtils::exclusive_dmerge(cs, 0);
  std::vector<float> dmerge_max = JetClusteringUtils::exclusive_dmerge(cs, 1);
=======

  std::vector<float> dmerge = JetClusteringUtils::exclusive_dmerge(cs, 0);
  std::vector<float> dmerge_max = JetClusteringUtils::exclusive_dmerge(cs, 1);

  JetClusteringUtils::FCCAnalysesJet result = JetClusteringUtils::build_FCCAnalysesJet(pjets, dmerge, dmerge_max );
>>>>>>> c753b734

  JetClusteringUtils::FCCAnalysesJet result = JetClusteringUtils::build_FCCAnalysesJet(pjets, dmerge, dmerge_max );
  
  delete static_cast<fastjet::JetDefinition::Plugin *>(jetAlgorithm);
  if (recomb_scheme == fastjet::RecombinationScheme::external_scheme) def.delete_recombiner_when_unused();
  return result;
}

clustering_jade::clustering_jade(float arg_radius, int arg_exclusive, float arg_cut, int arg_sorted, int arg_recombination)
{m_radius = arg_radius; m_exclusive = arg_exclusive; m_cut = arg_cut; m_sorted = arg_sorted; m_recombination = arg_recombination;}
JetClusteringUtils::FCCAnalysesJet JetClustering::clustering_jade::operator() (const std::vector<fastjet::PseudoJet> &input) {

  if (JetClusteringUtils::check(input.size(),m_exclusive, m_cut)==false) return JetClusteringUtils::initialise_FCCAnalysesJet();

  // initialize jet algorithm
  fastjet::JadePlugin * jetAlgorithm = new fastjet::JadePlugin();

  // initialize recombination scheme
  fastjet::RecombinationScheme recomb_scheme = JetClusteringUtils::recomb_scheme(m_recombination);

  fastjet::ClusterSequence cs;
  fastjet::JetDefinition def(jetAlgorithm);
  def.set_recombination_scheme(recomb_scheme);
  if (recomb_scheme == fastjet::RecombinationScheme::external_scheme) def.set_recombiner(new ExternalRecombiner(m_recombination));
  cs = fastjet::ClusterSequence(input, def);

  std::vector<fastjet::PseudoJet> pjets = JetClusteringUtils::build_jets(cs, m_exclusive, m_cut, m_sorted);

  std::vector<float> dmerge = JetClusteringUtils::exclusive_dmerge(cs, 0);
  std::vector<float> dmerge_max = JetClusteringUtils::exclusive_dmerge(cs, 1);

  JetClusteringUtils::FCCAnalysesJet result = JetClusteringUtils::build_FCCAnalysesJet(pjets, dmerge, dmerge_max );
<<<<<<< HEAD
  
=======

>>>>>>> c753b734
  delete static_cast<fastjet::JetDefinition::Plugin *>(jetAlgorithm);
  if (recomb_scheme == fastjet::RecombinationScheme::external_scheme) def.delete_recombiner_when_unused();
  return result;
}<|MERGE_RESOLUTION|>--- conflicted
+++ resolved
@@ -27,8 +27,7 @@
 
   // initialize recombination scheme
   _recombScheme = JetClusteringUtils::recomb_scheme(_recombination);
-<<<<<<< HEAD
-  
+
   //define the clustering sequence and jet definition
   fastjet::ClusterSequence _cs;
   _def = fastjet::JetDefinition(_jetAlgorithm, _radius, _recombScheme);
@@ -51,36 +50,8 @@
   JetClusteringUtils::FCCAnalysesJet result = JetClusteringUtils::build_FCCAnalysesJet(pjets, dmerge, dmerge_max);
 
   return result;
-=======
-
-  //define the clustering sequence and jet definition
-  fastjet::ClusterSequence _cs;
-  _def = fastjet::JetDefinition(_jetAlgorithm, _radius, _recombScheme);
-  if (_recombScheme == fastjet::RecombinationScheme::external_scheme) _def.set_recombiner(new ExternalRecombiner(_recombination));
->>>>>>> c753b734
-}
-JetClusteringUtils::FCCAnalysesJet JetClustering::clustering_kt::operator() (const std::vector<fastjet::PseudoJet> &input) {
-
-  //return empty struct
-  if (JetClusteringUtils::check(input.size(),_exclusive, _cut)==false) return JetClusteringUtils::initialise_FCCAnalysesJet();
-
-  _cs = fastjet::ClusterSequence(input, _def);
-
-  //cluster jets
-  std::vector<fastjet::PseudoJet> pjets = JetClusteringUtils::build_jets(_cs, _exclusive, _cut, _sorted);
-
-<<<<<<< HEAD
-=======
-  std::vector<float> dmerge = JetClusteringUtils::exclusive_dmerge(_cs, 0);
-  std::vector<float> dmerge_max = JetClusteringUtils::exclusive_dmerge(_cs, 1);
-
-  //transform to FCCAnalysesJet
-  JetClusteringUtils::FCCAnalysesJet result = JetClusteringUtils::build_FCCAnalysesJet(pjets, dmerge, dmerge_max);
-
-  return result;
-}
-
->>>>>>> c753b734
+}
+
 clustering_antikt::clustering_antikt(float arg_radius, int arg_exclusive, float arg_cut, int arg_sorted, int arg_recombination){m_radius = arg_radius; m_exclusive = arg_exclusive; m_cut = arg_cut; m_sorted = arg_sorted; m_recombination = arg_recombination;}
 JetClusteringUtils::FCCAnalysesJet JetClustering::clustering_antikt::operator() (const std::vector<fastjet::PseudoJet> &input) {
 
@@ -99,20 +70,12 @@
   cs = fastjet::ClusterSequence(input, def);
 
   std::vector<fastjet::PseudoJet> pjets = JetClusteringUtils::build_jets(cs, m_exclusive, m_cut, m_sorted);
-<<<<<<< HEAD
- 
-=======
-
->>>>>>> c753b734
-  std::vector<float> dmerge = JetClusteringUtils::exclusive_dmerge(cs, 0);
-  std::vector<float> dmerge_max = JetClusteringUtils::exclusive_dmerge(cs, 1);
-
-  JetClusteringUtils::FCCAnalysesJet result = JetClusteringUtils::build_FCCAnalysesJet(pjets, dmerge, dmerge_max );
-<<<<<<< HEAD
-  
-=======
-
->>>>>>> c753b734
+
+  std::vector<float> dmerge = JetClusteringUtils::exclusive_dmerge(cs, 0);
+  std::vector<float> dmerge_max = JetClusteringUtils::exclusive_dmerge(cs, 1);
+
+  JetClusteringUtils::FCCAnalysesJet result = JetClusteringUtils::build_FCCAnalysesJet(pjets, dmerge, dmerge_max );
+
   if (recomb_scheme == fastjet::RecombinationScheme::external_scheme) def.delete_recombiner_when_unused();
   return result;
 }
@@ -135,20 +98,12 @@
   cs = fastjet::ClusterSequence(input, def);
 
   std::vector<fastjet::PseudoJet> pjets = JetClusteringUtils::build_jets(cs, m_exclusive, m_cut, m_sorted);
-<<<<<<< HEAD
-  
-=======
-
->>>>>>> c753b734
+
   std::vector<float> dmerge = JetClusteringUtils::exclusive_dmerge(cs, 0);
   std::vector<float> dmerge_max = JetClusteringUtils::exclusive_dmerge(cs, 1);
 
   JetClusteringUtils::FCCAnalysesJet result = JetClusteringUtils::build_FCCAnalysesJet(pjets, dmerge, dmerge_max);
-<<<<<<< HEAD
-  
-=======
-
->>>>>>> c753b734
+
   if (recomb_scheme == fastjet::RecombinationScheme::external_scheme) def.delete_recombiner_when_unused();
   return result;
 }
@@ -174,20 +129,12 @@
   cs = fastjet::ClusterSequence(input, def);
 
   std::vector<fastjet::PseudoJet> pjets = JetClusteringUtils::build_jets(cs, m_exclusive, m_cut, m_sorted);
-<<<<<<< HEAD
- 
-=======
-
->>>>>>> c753b734
-  std::vector<float> dmerge = JetClusteringUtils::exclusive_dmerge(cs, 0);
-  std::vector<float> dmerge_max = JetClusteringUtils::exclusive_dmerge(cs, 1);
-
-  JetClusteringUtils::FCCAnalysesJet result = JetClusteringUtils::build_FCCAnalysesJet(pjets, dmerge, dmerge_max );
-<<<<<<< HEAD
-  
-=======
-
->>>>>>> c753b734
+
+  std::vector<float> dmerge = JetClusteringUtils::exclusive_dmerge(cs, 0);
+  std::vector<float> dmerge_max = JetClusteringUtils::exclusive_dmerge(cs, 1);
+
+  JetClusteringUtils::FCCAnalysesJet result = JetClusteringUtils::build_FCCAnalysesJet(pjets, dmerge, dmerge_max );
+
   if (recomb_scheme == fastjet::RecombinationScheme::external_scheme) def.delete_recombiner_when_unused();
   return result;
 }
@@ -212,20 +159,12 @@
   cs = fastjet::ClusterSequence(input, def);
 
   std::vector<fastjet::PseudoJet> pjets = JetClusteringUtils::build_jets(cs, m_exclusive, m_cut, m_sorted);
-<<<<<<< HEAD
- 
-=======
-
->>>>>>> c753b734
+
   std::vector<float> dmerge = JetClusteringUtils::exclusive_dmerge(cs, 0);
   std::vector<float> dmerge_max = JetClusteringUtils::exclusive_dmerge(cs, 1);
 
   JetClusteringUtils::FCCAnalysesJet result = JetClusteringUtils::build_FCCAnalysesJet(pjets, dmerge, dmerge_max);
-<<<<<<< HEAD
-  
-=======
-
->>>>>>> c753b734
+
   if (recomb_scheme == fastjet::RecombinationScheme::external_scheme) def.delete_recombiner_when_unused();
   return result;
 }
@@ -249,20 +188,12 @@
   cs = fastjet::ClusterSequence(input, def);
 
   std::vector<fastjet::PseudoJet> pjets = JetClusteringUtils::build_jets(cs, m_exclusive, m_cut, m_sorted);
-<<<<<<< HEAD
- 
-=======
-
->>>>>>> c753b734
-  std::vector<float> dmerge = JetClusteringUtils::exclusive_dmerge(cs, 0);
-  std::vector<float> dmerge_max = JetClusteringUtils::exclusive_dmerge(cs, 1);
-
-  JetClusteringUtils::FCCAnalysesJet result = JetClusteringUtils::build_FCCAnalysesJet(pjets, dmerge, dmerge_max );
-<<<<<<< HEAD
-  
-=======
-
->>>>>>> c753b734
+
+  std::vector<float> dmerge = JetClusteringUtils::exclusive_dmerge(cs, 0);
+  std::vector<float> dmerge_max = JetClusteringUtils::exclusive_dmerge(cs, 1);
+
+  JetClusteringUtils::FCCAnalysesJet result = JetClusteringUtils::build_FCCAnalysesJet(pjets, dmerge, dmerge_max );
+
   if (recomb_scheme == fastjet::RecombinationScheme::external_scheme) def.delete_recombiner_when_unused();
   return result;
 }
@@ -287,20 +218,12 @@
   cs = fastjet::ClusterSequence(input, def);
 
   std::vector<fastjet::PseudoJet> pjets = JetClusteringUtils::build_jets(cs, m_exclusive, m_cut, m_sorted);
-<<<<<<< HEAD
- 
-  std::vector<float> dmerge = JetClusteringUtils::exclusive_dmerge(cs, 0);
-  std::vector<float> dmerge_max = JetClusteringUtils::exclusive_dmerge(cs, 1);
-=======
-
-  std::vector<float> dmerge = JetClusteringUtils::exclusive_dmerge(cs, 0);
-  std::vector<float> dmerge_max = JetClusteringUtils::exclusive_dmerge(cs, 1);
-
-  JetClusteringUtils::FCCAnalysesJet result = JetClusteringUtils::build_FCCAnalysesJet(pjets, dmerge, dmerge_max );
->>>>>>> c753b734
-
-  JetClusteringUtils::FCCAnalysesJet result = JetClusteringUtils::build_FCCAnalysesJet(pjets, dmerge, dmerge_max );
-  
+
+  std::vector<float> dmerge = JetClusteringUtils::exclusive_dmerge(cs, 0);
+  std::vector<float> dmerge_max = JetClusteringUtils::exclusive_dmerge(cs, 1);
+
+  JetClusteringUtils::FCCAnalysesJet result = JetClusteringUtils::build_FCCAnalysesJet(pjets, dmerge, dmerge_max );
+
   delete static_cast<fastjet::JetDefinition::Plugin *>(jetAlgorithm);
   if (recomb_scheme == fastjet::RecombinationScheme::external_scheme) def.delete_recombiner_when_unused();
   return result;
@@ -330,11 +253,7 @@
   std::vector<float> dmerge_max = JetClusteringUtils::exclusive_dmerge(cs, 1);
 
   JetClusteringUtils::FCCAnalysesJet result = JetClusteringUtils::build_FCCAnalysesJet(pjets, dmerge, dmerge_max );
-<<<<<<< HEAD
-  
-=======
-
->>>>>>> c753b734
+
   delete static_cast<fastjet::JetDefinition::Plugin *>(jetAlgorithm);
   if (recomb_scheme == fastjet::RecombinationScheme::external_scheme) def.delete_recombiner_when_unused();
   return result;
