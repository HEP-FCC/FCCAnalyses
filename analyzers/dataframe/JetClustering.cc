#include "fastjet/JetDefinition.hh"
#include "fastjet/PseudoJet.hh"
#include "fastjet/Selector.hh"
#include "fastjet/EECambridgePlugin.hh"
#include "fastjet/JadePlugin.hh"

#include "ExternalRecombiner.h"
#include "JetClustering.h"
#include "ValenciaPlugin.h"

using namespace JetClustering;

clustering_kt::clustering_kt(float arg_radius,
                             int arg_exclusive,
                             float arg_cut,
                             int arg_sorted,
                             int arg_recombination){
  _radius = arg_radius;
  _exclusive = arg_exclusive;
  _cut = arg_cut;
  _sorted = arg_sorted;
  _recombination = arg_recombination;

  // initialize jet algorithm
  //fastjet::JetAlgorithm jetAlgorithm{fastjet::JetAlgorithm::undefined_jet_algorithm};
  _jetAlgorithm = fastjet::JetAlgorithm::kt_algorithm;

  // initialize recombination scheme
  _recombScheme = JetClusteringUtils::recomb_scheme(_recombination);

<<<<<<< HEAD
  std::vector<fastjet::PseudoJet> pjets = JetClusteringUtils::build_jets(cs, m_exclusive, m_cut, m_sorted);
  
  std::vector<float> dmerge = JetClusteringUtils::exclusive_dmerge( cs, 0);
  std::vector<float> dmerge_max = JetClusteringUtils::exclusive_dmerge( cs, 1);

  JetClusteringUtils::FCCAnalysesJet result = JetClusteringUtils::build_FCCAnalysesJet(pjets, dmerge, dmerge_max);
  if (recomb_scheme == fastjet::RecombinationScheme::external_scheme) def.delete_recombiner_when_unused();
=======
  //define the clustering sequence and jet definition
  fastjet::ClusterSequence _cs;
  _def = fastjet::JetDefinition(_jetAlgorithm, _radius, _recombScheme);
  if (_recombScheme == fastjet::RecombinationScheme::external_scheme) _def.set_recombiner(new ExternalRecombiner(_recombination));
}
JetClusteringUtils::FCCAnalysesJet JetClustering::clustering_kt::operator() (const std::vector<fastjet::PseudoJet> &input) {

  //return empty struct
  if (JetClusteringUtils::check(input.size(),_exclusive, _cut)==false) return JetClusteringUtils::initialise_FCCAnalysesJet();

  _cs = fastjet::ClusterSequence(input, _def);

  //cluster jets
  std::vector<fastjet::PseudoJet> pjets = JetClusteringUtils::build_jets(_cs, _exclusive, _cut, _sorted);

  //transform to FCCAnalysesJet
  JetClusteringUtils::FCCAnalysesJet result = JetClusteringUtils::build_FCCAnalysesJet(pjets);

>>>>>>> e8d8259b
  return result;
}


clustering_antikt::clustering_antikt(float arg_radius, int arg_exclusive, float arg_cut, int arg_sorted, int arg_recombination){m_radius = arg_radius; m_exclusive = arg_exclusive; m_cut = arg_cut; m_sorted = arg_sorted; m_recombination = arg_recombination;}
JetClusteringUtils::FCCAnalysesJet JetClustering::clustering_antikt::operator() (const std::vector<fastjet::PseudoJet> &input) {

  if (JetClusteringUtils::check(input.size(),m_exclusive, m_cut)==false) return JetClusteringUtils::initialise_FCCAnalysesJet();

  // initialize jet algorithm
  fastjet::JetAlgorithm jetAlgorithm{fastjet::JetAlgorithm::undefined_jet_algorithm};
  jetAlgorithm = fastjet::JetAlgorithm::antikt_algorithm;

  // initialize recombination scheme
  fastjet::RecombinationScheme recomb_scheme = JetClusteringUtils::recomb_scheme(m_recombination);

  fastjet::ClusterSequence cs;
  fastjet::JetDefinition def(jetAlgorithm, m_radius, recomb_scheme);
  if (recomb_scheme == fastjet::RecombinationScheme::external_scheme) def.set_recombiner(new ExternalRecombiner(m_recombination));
  cs = fastjet::ClusterSequence(input, def);

  std::vector<fastjet::PseudoJet> pjets = JetClusteringUtils::build_jets(cs, m_exclusive, m_cut, m_sorted);
<<<<<<< HEAD
 
  std::vector<float> dmerge = JetClusteringUtils::exclusive_dmerge( cs, 0);
  std::vector<float> dmerge_max = JetClusteringUtils::exclusive_dmerge( cs, 1);

  JetClusteringUtils::FCCAnalysesJet result = JetClusteringUtils::build_FCCAnalysesJet(pjets, dmerge, dmerge_max );
=======

  JetClusteringUtils::FCCAnalysesJet result = JetClusteringUtils::build_FCCAnalysesJet(pjets);
>>>>>>> e8d8259b
  if (recomb_scheme == fastjet::RecombinationScheme::external_scheme) def.delete_recombiner_when_unused();
  return result;
}

clustering_cambridge::clustering_cambridge(float arg_radius, int arg_exclusive, float arg_cut, int arg_sorted, int arg_recombination){m_radius = arg_radius; m_exclusive = arg_exclusive; m_cut = arg_cut; m_sorted = arg_sorted; m_recombination = arg_recombination;}
JetClusteringUtils::FCCAnalysesJet JetClustering::clustering_cambridge::operator() (const std::vector<fastjet::PseudoJet> &input) {

  if (JetClusteringUtils::check(input.size(),m_exclusive, m_cut)==false) return JetClusteringUtils::initialise_FCCAnalysesJet();

  // initialize jet algorithm
  fastjet::JetAlgorithm jetAlgorithm{fastjet::JetAlgorithm::undefined_jet_algorithm};
  jetAlgorithm = fastjet::JetAlgorithm::cambridge_algorithm;

  // initialize recombination scheme
  fastjet::RecombinationScheme recomb_scheme = JetClusteringUtils::recomb_scheme(m_recombination);

  fastjet::ClusterSequence cs;
  fastjet::JetDefinition def(jetAlgorithm, m_radius, recomb_scheme);
  if (recomb_scheme == fastjet::RecombinationScheme::external_scheme) def.set_recombiner(new ExternalRecombiner(m_recombination));
  cs = fastjet::ClusterSequence(input, def);

  std::vector<fastjet::PseudoJet> pjets = JetClusteringUtils::build_jets(cs, m_exclusive, m_cut, m_sorted);
<<<<<<< HEAD
  
  std::vector<float> dmerge = JetClusteringUtils::exclusive_dmerge( cs, 0);
  std::vector<float> dmerge_max = JetClusteringUtils::exclusive_dmerge( cs, 1);

  JetClusteringUtils::FCCAnalysesJet result = JetClusteringUtils::build_FCCAnalysesJet(pjets, dmerge, dmerge_max);
=======

  JetClusteringUtils::FCCAnalysesJet result = JetClusteringUtils::build_FCCAnalysesJet(pjets);
>>>>>>> e8d8259b
  if (recomb_scheme == fastjet::RecombinationScheme::external_scheme) def.delete_recombiner_when_unused();
  return result;
}



clustering_ee_kt::clustering_ee_kt(int arg_exclusive, float arg_cut, int arg_sorted, int arg_recombination)
{m_exclusive = arg_exclusive; m_cut = arg_cut; m_sorted = arg_sorted; m_recombination = arg_recombination;}
JetClusteringUtils::FCCAnalysesJet JetClustering::clustering_ee_kt::operator() (const std::vector<fastjet::PseudoJet> &input) {

  if (JetClusteringUtils::check(input.size(),m_exclusive, m_cut)==false) return JetClusteringUtils::initialise_FCCAnalysesJet();

  // initialize jet algorithm
  fastjet::JetAlgorithm jetAlgorithm{fastjet::JetAlgorithm::undefined_jet_algorithm};
  jetAlgorithm = fastjet::JetAlgorithm::ee_kt_algorithm;

  // initialize recombination scheme
  fastjet::RecombinationScheme recomb_scheme = JetClusteringUtils::recomb_scheme(m_recombination);

  fastjet::ClusterSequence cs;
  fastjet::JetDefinition def(jetAlgorithm, recomb_scheme);
  if (recomb_scheme == fastjet::RecombinationScheme::external_scheme) def.set_recombiner(new ExternalRecombiner(m_recombination));
  cs = fastjet::ClusterSequence(input, def);

  std::vector<fastjet::PseudoJet> pjets = JetClusteringUtils::build_jets(cs, m_exclusive, m_cut, m_sorted);
<<<<<<< HEAD
 
  std::vector<float> dmerge = JetClusteringUtils::exclusive_dmerge( cs, 0);
  std::vector<float> dmerge_max = JetClusteringUtils::exclusive_dmerge( cs, 1);

  JetClusteringUtils::FCCAnalysesJet result = JetClusteringUtils::build_FCCAnalysesJet(pjets, dmerge, dmerge_max );
=======

  JetClusteringUtils::FCCAnalysesJet result = JetClusteringUtils::build_FCCAnalysesJet(pjets);
>>>>>>> e8d8259b
  if (recomb_scheme == fastjet::RecombinationScheme::external_scheme) def.delete_recombiner_when_unused();
  return result;
}


clustering_ee_genkt::clustering_ee_genkt(float arg_radius, int arg_exclusive, float arg_cut, int arg_sorted, int arg_recombination, float arg_exponent)
{m_radius = arg_radius; m_exclusive = arg_exclusive; m_cut = arg_cut; m_sorted = arg_sorted; m_recombination = arg_recombination; m_exponent = arg_exponent;}
JetClusteringUtils::FCCAnalysesJet JetClustering::clustering_ee_genkt::operator() (const std::vector<fastjet::PseudoJet> &input) {

  if (JetClusteringUtils::check(input.size(),m_exclusive, m_cut)==false) return JetClusteringUtils::initialise_FCCAnalysesJet();

  // initialize jet algorithm
  fastjet::JetAlgorithm jetAlgorithm{fastjet::JetAlgorithm::undefined_jet_algorithm};
  jetAlgorithm = fastjet::JetAlgorithm::ee_genkt_algorithm;

  // initialize recombination scheme
  fastjet::RecombinationScheme recomb_scheme = JetClusteringUtils::recomb_scheme(m_recombination);

  fastjet::ClusterSequence cs;
  fastjet::JetDefinition def(jetAlgorithm, m_radius, m_exponent, recomb_scheme);
  if (recomb_scheme == fastjet::RecombinationScheme::external_scheme) def.set_recombiner(new ExternalRecombiner(m_recombination));
  cs = fastjet::ClusterSequence(input, def);

  std::vector<fastjet::PseudoJet> pjets = JetClusteringUtils::build_jets(cs, m_exclusive, m_cut, m_sorted);
<<<<<<< HEAD
 
  std::vector<float> dmerge = JetClusteringUtils::exclusive_dmerge( cs, 0);
  std::vector<float> dmerge_max = JetClusteringUtils::exclusive_dmerge( cs, 1);

  JetClusteringUtils::FCCAnalysesJet result = JetClusteringUtils::build_FCCAnalysesJet(pjets, dmerge, dmerge_max);
=======

  JetClusteringUtils::FCCAnalysesJet result = JetClusteringUtils::build_FCCAnalysesJet(pjets);
>>>>>>> e8d8259b
  if (recomb_scheme == fastjet::RecombinationScheme::external_scheme) def.delete_recombiner_when_unused();
  return result;
}

clustering_genkt::clustering_genkt(float arg_radius, int arg_exclusive, float arg_cut, int arg_sorted, int arg_recombination, float arg_exponent)
{m_radius = arg_radius; m_exclusive = arg_exclusive; m_cut = arg_cut; m_sorted = arg_sorted; m_recombination = arg_recombination; m_exponent = arg_exponent;}
JetClusteringUtils::FCCAnalysesJet JetClustering::clustering_genkt::operator() (const std::vector<fastjet::PseudoJet> &input) {

  if (JetClusteringUtils::check(input.size(),m_exclusive, m_cut)==false) return JetClusteringUtils::initialise_FCCAnalysesJet();

  // initialize jet algorithm
  fastjet::JetAlgorithm jetAlgorithm{fastjet::JetAlgorithm::undefined_jet_algorithm};
  jetAlgorithm = fastjet::JetAlgorithm::genkt_algorithm;

  // initialize recombination scheme
  fastjet::RecombinationScheme recomb_scheme = JetClusteringUtils::recomb_scheme(m_recombination);

  fastjet::ClusterSequence cs;
  fastjet::JetDefinition def(jetAlgorithm, m_radius, m_exponent, recomb_scheme);
  if (recomb_scheme == fastjet::RecombinationScheme::external_scheme) def.set_recombiner(new ExternalRecombiner(m_recombination));
  cs = fastjet::ClusterSequence(input, def);

  std::vector<fastjet::PseudoJet> pjets = JetClusteringUtils::build_jets(cs, m_exclusive, m_cut, m_sorted);
<<<<<<< HEAD
 
  std::vector<float> dmerge = JetClusteringUtils::exclusive_dmerge( cs, 0);
  std::vector<float> dmerge_max = JetClusteringUtils::exclusive_dmerge( cs, 1);

  JetClusteringUtils::FCCAnalysesJet result = JetClusteringUtils::build_FCCAnalysesJet(pjets, dmerge, dmerge_max );
=======

  JetClusteringUtils::FCCAnalysesJet result = JetClusteringUtils::build_FCCAnalysesJet(pjets);
>>>>>>> e8d8259b
  if (recomb_scheme == fastjet::RecombinationScheme::external_scheme) def.delete_recombiner_when_unused();
  return result;
}


clustering_valencia::clustering_valencia(float arg_radius, int arg_exclusive, float arg_cut, int arg_sorted,int arg_recombination, float arg_beta, float arg_gamma)
{m_radius = arg_radius; m_exclusive = arg_exclusive; m_cut = arg_cut; m_sorted = arg_sorted; m_recombination = arg_recombination; m_beta = arg_beta; m_gamma = arg_gamma;}
JetClusteringUtils::FCCAnalysesJet JetClustering::clustering_valencia::operator() (const std::vector<fastjet::PseudoJet> &input) {

  if (JetClusteringUtils::check(input.size(),m_exclusive, m_cut)==false) return JetClusteringUtils::initialise_FCCAnalysesJet();

  // initialize jet algorithm
  fastjet::contrib::ValenciaPlugin * jetAlgorithm = new fastjet::contrib::ValenciaPlugin(m_radius, m_beta, m_gamma);

   // initialize recombination scheme
  fastjet::RecombinationScheme recomb_scheme = JetClusteringUtils::recomb_scheme(m_recombination);

  fastjet::ClusterSequence cs;
  fastjet::JetDefinition def(jetAlgorithm);
  def.set_recombination_scheme(recomb_scheme);
  if (recomb_scheme == fastjet::RecombinationScheme::external_scheme) def.set_recombiner(new ExternalRecombiner(m_recombination));
  cs = fastjet::ClusterSequence(input, def);

  std::vector<fastjet::PseudoJet> pjets = JetClusteringUtils::build_jets(cs, m_exclusive, m_cut, m_sorted);
<<<<<<< HEAD
 
  std::vector<float> dmerge = JetClusteringUtils::exclusive_dmerge( cs, 0);
  std::vector<float> dmerge_max = JetClusteringUtils::exclusive_dmerge( cs, 1);

  JetClusteringUtils::FCCAnalysesJet result = JetClusteringUtils::build_FCCAnalysesJet(pjets, dmerge, dmerge_max );
=======

  JetClusteringUtils::FCCAnalysesJet result = JetClusteringUtils::build_FCCAnalysesJet(pjets);
>>>>>>> e8d8259b

  delete static_cast<fastjet::JetDefinition::Plugin *>(jetAlgorithm);
  if (recomb_scheme == fastjet::RecombinationScheme::external_scheme) def.delete_recombiner_when_unused();
  return result;
}

clustering_jade::clustering_jade(float arg_radius, int arg_exclusive, float arg_cut, int arg_sorted, int arg_recombination)
{m_radius = arg_radius; m_exclusive = arg_exclusive; m_cut = arg_cut; m_sorted = arg_sorted; m_recombination = arg_recombination;}
JetClusteringUtils::FCCAnalysesJet JetClustering::clustering_jade::operator() (const std::vector<fastjet::PseudoJet> &input) {

  if (JetClusteringUtils::check(input.size(),m_exclusive, m_cut)==false) return JetClusteringUtils::initialise_FCCAnalysesJet();

  // initialize jet algorithm
  fastjet::JadePlugin * jetAlgorithm = new fastjet::JadePlugin();

  // initialize recombination scheme
  fastjet::RecombinationScheme recomb_scheme = JetClusteringUtils::recomb_scheme(m_recombination);

  fastjet::ClusterSequence cs;
  fastjet::JetDefinition def(jetAlgorithm);
  def.set_recombination_scheme(recomb_scheme);
  if (recomb_scheme == fastjet::RecombinationScheme::external_scheme) def.set_recombiner(new ExternalRecombiner(m_recombination));
  cs = fastjet::ClusterSequence(input, def);

  std::vector<fastjet::PseudoJet> pjets = JetClusteringUtils::build_jets(cs, m_exclusive, m_cut, m_sorted);

<<<<<<< HEAD
  std::vector<float> dmerge = JetClusteringUtils::exclusive_dmerge( cs, 0);
  std::vector<float> dmerge_max = JetClusteringUtils::exclusive_dmerge( cs, 1);

  JetClusteringUtils::FCCAnalysesJet result = JetClusteringUtils::build_FCCAnalysesJet(pjets, dmerge, dmerge_max );
  
=======
  JetClusteringUtils::FCCAnalysesJet result = JetClusteringUtils::build_FCCAnalysesJet(pjets);

>>>>>>> e8d8259b
  delete static_cast<fastjet::JetDefinition::Plugin *>(jetAlgorithm);
  if (recomb_scheme == fastjet::RecombinationScheme::external_scheme) def.delete_recombiner_when_unused();
  return result;
}<|MERGE_RESOLUTION|>--- conflicted
+++ resolved
@@ -27,16 +27,7 @@
 
   // initialize recombination scheme
   _recombScheme = JetClusteringUtils::recomb_scheme(_recombination);
-
-<<<<<<< HEAD
-  std::vector<fastjet::PseudoJet> pjets = JetClusteringUtils::build_jets(cs, m_exclusive, m_cut, m_sorted);
-  
-  std::vector<float> dmerge = JetClusteringUtils::exclusive_dmerge( cs, 0);
-  std::vector<float> dmerge_max = JetClusteringUtils::exclusive_dmerge( cs, 1);
-
-  JetClusteringUtils::FCCAnalysesJet result = JetClusteringUtils::build_FCCAnalysesJet(pjets, dmerge, dmerge_max);
-  if (recomb_scheme == fastjet::RecombinationScheme::external_scheme) def.delete_recombiner_when_unused();
-=======
+  
   //define the clustering sequence and jet definition
   fastjet::ClusterSequence _cs;
   _def = fastjet::JetDefinition(_jetAlgorithm, _radius, _recombScheme);
@@ -52,13 +43,14 @@
   //cluster jets
   std::vector<fastjet::PseudoJet> pjets = JetClusteringUtils::build_jets(_cs, _exclusive, _cut, _sorted);
 
+  std::vector<float> dmerge = JetClusteringUtils::exclusive_dmerge(cs, 0);
+  std::vector<float> dmerge_max = JetClusteringUtils::exclusive_dmerge(cs, 1);
+
   //transform to FCCAnalysesJet
-  JetClusteringUtils::FCCAnalysesJet result = JetClusteringUtils::build_FCCAnalysesJet(pjets);
-
->>>>>>> e8d8259b
-  return result;
-}
-
+  JetClusteringUtils::FCCAnalysesJet result = JetClusteringUtils::build_FCCAnalysesJet(pjets, dmerge, dmerge_max);
+
+  return result;
+}
 
 clustering_antikt::clustering_antikt(float arg_radius, int arg_exclusive, float arg_cut, int arg_sorted, int arg_recombination){m_radius = arg_radius; m_exclusive = arg_exclusive; m_cut = arg_cut; m_sorted = arg_sorted; m_recombination = arg_recombination;}
 JetClusteringUtils::FCCAnalysesJet JetClustering::clustering_antikt::operator() (const std::vector<fastjet::PseudoJet> &input) {
@@ -78,16 +70,12 @@
   cs = fastjet::ClusterSequence(input, def);
 
   std::vector<fastjet::PseudoJet> pjets = JetClusteringUtils::build_jets(cs, m_exclusive, m_cut, m_sorted);
-<<<<<<< HEAD
- 
-  std::vector<float> dmerge = JetClusteringUtils::exclusive_dmerge( cs, 0);
-  std::vector<float> dmerge_max = JetClusteringUtils::exclusive_dmerge( cs, 1);
-
-  JetClusteringUtils::FCCAnalysesJet result = JetClusteringUtils::build_FCCAnalysesJet(pjets, dmerge, dmerge_max );
-=======
-
-  JetClusteringUtils::FCCAnalysesJet result = JetClusteringUtils::build_FCCAnalysesJet(pjets);
->>>>>>> e8d8259b
+ 
+  std::vector<float> dmerge = JetClusteringUtils::exclusive_dmerge(cs, 0);
+  std::vector<float> dmerge_max = JetClusteringUtils::exclusive_dmerge(cs, 1);
+
+  JetClusteringUtils::FCCAnalysesJet result = JetClusteringUtils::build_FCCAnalysesJet(pjets, dmerge, dmerge_max );
+  
   if (recomb_scheme == fastjet::RecombinationScheme::external_scheme) def.delete_recombiner_when_unused();
   return result;
 }
@@ -110,16 +98,12 @@
   cs = fastjet::ClusterSequence(input, def);
 
   std::vector<fastjet::PseudoJet> pjets = JetClusteringUtils::build_jets(cs, m_exclusive, m_cut, m_sorted);
-<<<<<<< HEAD
-  
-  std::vector<float> dmerge = JetClusteringUtils::exclusive_dmerge( cs, 0);
-  std::vector<float> dmerge_max = JetClusteringUtils::exclusive_dmerge( cs, 1);
+  
+  std::vector<float> dmerge = JetClusteringUtils::exclusive_dmerge(cs, 0);
+  std::vector<float> dmerge_max = JetClusteringUtils::exclusive_dmerge(cs, 1);
 
   JetClusteringUtils::FCCAnalysesJet result = JetClusteringUtils::build_FCCAnalysesJet(pjets, dmerge, dmerge_max);
-=======
-
-  JetClusteringUtils::FCCAnalysesJet result = JetClusteringUtils::build_FCCAnalysesJet(pjets);
->>>>>>> e8d8259b
+  
   if (recomb_scheme == fastjet::RecombinationScheme::external_scheme) def.delete_recombiner_when_unused();
   return result;
 }
@@ -145,16 +129,12 @@
   cs = fastjet::ClusterSequence(input, def);
 
   std::vector<fastjet::PseudoJet> pjets = JetClusteringUtils::build_jets(cs, m_exclusive, m_cut, m_sorted);
-<<<<<<< HEAD
- 
-  std::vector<float> dmerge = JetClusteringUtils::exclusive_dmerge( cs, 0);
-  std::vector<float> dmerge_max = JetClusteringUtils::exclusive_dmerge( cs, 1);
-
-  JetClusteringUtils::FCCAnalysesJet result = JetClusteringUtils::build_FCCAnalysesJet(pjets, dmerge, dmerge_max );
-=======
-
-  JetClusteringUtils::FCCAnalysesJet result = JetClusteringUtils::build_FCCAnalysesJet(pjets);
->>>>>>> e8d8259b
+ 
+  std::vector<float> dmerge = JetClusteringUtils::exclusive_dmerge(cs, 0);
+  std::vector<float> dmerge_max = JetClusteringUtils::exclusive_dmerge(cs, 1);
+
+  JetClusteringUtils::FCCAnalysesJet result = JetClusteringUtils::build_FCCAnalysesJet(pjets, dmerge, dmerge_max );
+  
   if (recomb_scheme == fastjet::RecombinationScheme::external_scheme) def.delete_recombiner_when_unused();
   return result;
 }
@@ -179,16 +159,12 @@
   cs = fastjet::ClusterSequence(input, def);
 
   std::vector<fastjet::PseudoJet> pjets = JetClusteringUtils::build_jets(cs, m_exclusive, m_cut, m_sorted);
-<<<<<<< HEAD
- 
-  std::vector<float> dmerge = JetClusteringUtils::exclusive_dmerge( cs, 0);
-  std::vector<float> dmerge_max = JetClusteringUtils::exclusive_dmerge( cs, 1);
+ 
+  std::vector<float> dmerge = JetClusteringUtils::exclusive_dmerge(cs, 0);
+  std::vector<float> dmerge_max = JetClusteringUtils::exclusive_dmerge(cs, 1);
 
   JetClusteringUtils::FCCAnalysesJet result = JetClusteringUtils::build_FCCAnalysesJet(pjets, dmerge, dmerge_max);
-=======
-
-  JetClusteringUtils::FCCAnalysesJet result = JetClusteringUtils::build_FCCAnalysesJet(pjets);
->>>>>>> e8d8259b
+  
   if (recomb_scheme == fastjet::RecombinationScheme::external_scheme) def.delete_recombiner_when_unused();
   return result;
 }
@@ -212,16 +188,12 @@
   cs = fastjet::ClusterSequence(input, def);
 
   std::vector<fastjet::PseudoJet> pjets = JetClusteringUtils::build_jets(cs, m_exclusive, m_cut, m_sorted);
-<<<<<<< HEAD
- 
-  std::vector<float> dmerge = JetClusteringUtils::exclusive_dmerge( cs, 0);
-  std::vector<float> dmerge_max = JetClusteringUtils::exclusive_dmerge( cs, 1);
-
-  JetClusteringUtils::FCCAnalysesJet result = JetClusteringUtils::build_FCCAnalysesJet(pjets, dmerge, dmerge_max );
-=======
-
-  JetClusteringUtils::FCCAnalysesJet result = JetClusteringUtils::build_FCCAnalysesJet(pjets);
->>>>>>> e8d8259b
+ 
+  std::vector<float> dmerge = JetClusteringUtils::exclusive_dmerge(cs, 0);
+  std::vector<float> dmerge_max = JetClusteringUtils::exclusive_dmerge(cs, 1);
+
+  JetClusteringUtils::FCCAnalysesJet result = JetClusteringUtils::build_FCCAnalysesJet(pjets, dmerge, dmerge_max );
+  
   if (recomb_scheme == fastjet::RecombinationScheme::external_scheme) def.delete_recombiner_when_unused();
   return result;
 }
@@ -246,17 +218,12 @@
   cs = fastjet::ClusterSequence(input, def);
 
   std::vector<fastjet::PseudoJet> pjets = JetClusteringUtils::build_jets(cs, m_exclusive, m_cut, m_sorted);
-<<<<<<< HEAD
- 
-  std::vector<float> dmerge = JetClusteringUtils::exclusive_dmerge( cs, 0);
-  std::vector<float> dmerge_max = JetClusteringUtils::exclusive_dmerge( cs, 1);
-
-  JetClusteringUtils::FCCAnalysesJet result = JetClusteringUtils::build_FCCAnalysesJet(pjets, dmerge, dmerge_max );
-=======
-
-  JetClusteringUtils::FCCAnalysesJet result = JetClusteringUtils::build_FCCAnalysesJet(pjets);
->>>>>>> e8d8259b
-
+ 
+  std::vector<float> dmerge = JetClusteringUtils::exclusive_dmerge(cs, 0);
+  std::vector<float> dmerge_max = JetClusteringUtils::exclusive_dmerge(cs, 1);
+
+  JetClusteringUtils::FCCAnalysesJet result = JetClusteringUtils::build_FCCAnalysesJet(pjets, dmerge, dmerge_max );
+  
   delete static_cast<fastjet::JetDefinition::Plugin *>(jetAlgorithm);
   if (recomb_scheme == fastjet::RecombinationScheme::external_scheme) def.delete_recombiner_when_unused();
   return result;
@@ -282,16 +249,11 @@
 
   std::vector<fastjet::PseudoJet> pjets = JetClusteringUtils::build_jets(cs, m_exclusive, m_cut, m_sorted);
 
-<<<<<<< HEAD
-  std::vector<float> dmerge = JetClusteringUtils::exclusive_dmerge( cs, 0);
-  std::vector<float> dmerge_max = JetClusteringUtils::exclusive_dmerge( cs, 1);
-
-  JetClusteringUtils::FCCAnalysesJet result = JetClusteringUtils::build_FCCAnalysesJet(pjets, dmerge, dmerge_max );
-  
-=======
-  JetClusteringUtils::FCCAnalysesJet result = JetClusteringUtils::build_FCCAnalysesJet(pjets);
-
->>>>>>> e8d8259b
+  std::vector<float> dmerge = JetClusteringUtils::exclusive_dmerge(cs, 0);
+  std::vector<float> dmerge_max = JetClusteringUtils::exclusive_dmerge(cs, 1);
+
+  JetClusteringUtils::FCCAnalysesJet result = JetClusteringUtils::build_FCCAnalysesJet(pjets, dmerge, dmerge_max );
+  
   delete static_cast<fastjet::JetDefinition::Plugin *>(jetAlgorithm);
   if (recomb_scheme == fastjet::RecombinationScheme::external_scheme) def.delete_recombiner_when_unused();
   return result;
