--- conflicted
+++ resolved
@@ -1259,10 +1259,7 @@
       return std::sqrt(E * E - px * px - py * py - pz * pz);
     }
 
-<<<<<<< HEAD
-    rv::RVec<double> compute_residue_energy(const rv::RVec<TLorentzVector> &tlv_jet, const rv::RVec<TLorentzVector> &sum_tlv_jcs)
-    {
-=======
+
     rv::RVec<double> all_invariant_masses(rv::RVec<TLorentzVector> AllJets) {
 
       TLorentzVector tlv1;
@@ -1294,7 +1291,7 @@
     }    
 
     rv::RVec<double> compute_residue_energy(const rv::RVec<TLorentzVector>& tlv_jet, const rv::RVec<TLorentzVector>& sum_tlv_jcs) {
->>>>>>> a2a387c2
+    
       rv::RVec<double> out;
       for (int i = 0; i < tlv_jet.size(); ++i)
       {
