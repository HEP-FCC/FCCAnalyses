--- conflicted
+++ resolved
@@ -42,11 +42,7 @@
     float m_status = 1; //> Generator status
     ROOT::VecOps::RVec<edm4hep::MCParticleData>  operator() (ROOT::VecOps::RVec<edm4hep::MCParticleData> in);
   };
-<<<<<<< HEAD
-  
-=======
-
->>>>>>> 82fea7dc
+
   /// select MCParticles with their PDG id
   struct sel_pdgID {
     sel_pdgID(int arg_pdg, bool arg_chargeconjugate);
@@ -54,7 +50,7 @@
     bool m_chargeconjugate = true;
     ROOT::VecOps::RVec<edm4hep::MCParticleData>  operator() (ROOT::VecOps::RVec<edm4hep::MCParticleData> in);
   };
-  
+
   /// get MC history tree for a given MCParticle index
   struct get_tree{
     get_tree(int arg_index);
@@ -70,11 +66,7 @@
     bool m_inf = false;//> boolean to check if the pdgid is below a value rather than equal
     bool  operator() (ROOT::VecOps::RVec<edm4hep::MCParticleData> in, ROOT::VecOps::RVec<int> ind);
   };
-<<<<<<< HEAD
-  
-=======
-
->>>>>>> 82fea7dc
+
   /// return the event primary vertex  (mm)
   struct get_EventPrimaryVertex {
     get_EventPrimaryVertex( int arg_genstatus  );
