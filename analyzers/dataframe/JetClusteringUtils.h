
#ifndef  JETCLUSTERINGUTILS_ANALYZERS_H
#define  JETCLUSTERINGUTILS_ANALYZERS_H

#include <vector>
#include "Math/Vector4D.h"
#include "ROOT/RVec.hxx"
#include "edm4hep/MCParticleData.h"
#include "fastjet/JetDefinition.hh"
#include "TRandom3.h"

/** Jet clustering utilities interface.
This represents a set functions and utilities to perfom jet clustering from a list of.
*/

namespace JetClusteringUtils{

  /** @name JetClusteringUtils
   *  Jet clustering interface utilities.
  */
  ///@{
<<<<<<< HEAD
  
  const int Nmax_dmerge = 10;  // maximum number of d_{n, n+1} that are kept in FCCAnalysesJet
=======

>>>>>>> e8d8259b

  /** Structure to keep useful informations for the jets*/
  struct FCCAnalysesJet{
    ROOT::VecOps::RVec<fastjet::PseudoJet> jets;
    std::vector<std::vector<int>> constituents;
    std::vector<float> exclusive_dmerge;   // vector of Nmax_dmerge  values associated with merging from n + 1 to n jets, for n =1, 2, ... 10
    std::vector<float> exclusive_dmerge_max ;
  };

  /** Set fastjet pseudoJet for later reconstruction*/
  std::vector<fastjet::PseudoJet> set_pseudoJets(const ROOT::VecOps::RVec<float> &px,
                                                 const ROOT::VecOps::RVec<float> &py,
                                                 const ROOT::VecOps::RVec<float> &pz,
                                                 const ROOT::VecOps::RVec<float> &e);

  /** Set fastjet pseudoJet for later reconstruction using px, py, pz and m
   *
   * This version is to be preferred over the px,py,pz,E version when m is known
   * accurately, because it uses double precision to reconstruct the energy,
   * reducing the size of rounding errors on FastJet calculations (e.g. of
   * PseudoJet masses)
   *
  */
  std::vector<fastjet::PseudoJet> set_pseudoJets_xyzm(const ROOT::VecOps::RVec<float> &px,
                                                      const ROOT::VecOps::RVec<float> &py,
                                                      const ROOT::VecOps::RVec<float> &pz,
                                                      const ROOT::VecOps::RVec<float> &m);

  /** Get fastjet pseudoJet after reconstruction from FCCAnalyses jets*/
  ROOT::VecOps::RVec<fastjet::PseudoJet> get_pseudoJets(const FCCAnalysesJet &in);

  /** Get fastjet constituents after reconstruction from FCCAnalyses jets*/
<<<<<<< HEAD
  std::vector<std::vector<int>> get_constituents(FCCAnalysesJet);


  /// return the dmin corresponding to the recombination that went from n+1 to n jets
  float get_exclusive_dmerge( FCCAnalysesJet in, int n );
  float get_exclusive_dmerge_max( FCCAnalysesJet in, int n );

  
=======
  std::vector<std::vector<int>> get_constituents(const FCCAnalysesJet &in);

>>>>>>> e8d8259b
  /** Get jet px. Details. */
  ROOT::VecOps::RVec<float> get_px(const ROOT::VecOps::RVec<fastjet::PseudoJet> &in);

  /** Get jet py. Details. */
  ROOT::VecOps::RVec<float> get_py(const ROOT::VecOps::RVec<fastjet::PseudoJet> &in);

  /** Get jet pz. Details. */
  ROOT::VecOps::RVec<float> get_pz(const ROOT::VecOps::RVec<fastjet::PseudoJet> &in);

  /** Get jet energy. Details. */
  ROOT::VecOps::RVec<float> get_e(const ROOT::VecOps::RVec<fastjet::PseudoJet> &in);

  /** Get jet pt. Details. */
  ROOT::VecOps::RVec<float> get_pt(const ROOT::VecOps::RVec<fastjet::PseudoJet> &in);

  /** Get jet p. Details. */
  ROOT::VecOps::RVec<float> get_p(const ROOT::VecOps::RVec<fastjet::PseudoJet> &in);

  /** Get jet mass. Details. */
  ROOT::VecOps::RVec<float> get_m(const ROOT::VecOps::RVec<fastjet::PseudoJet> &in);

  /** Get jet eta. Details. */
  ROOT::VecOps::RVec<float> get_eta(const ROOT::VecOps::RVec<fastjet::PseudoJet> &in);

  /** Get jet phi. Details. */
  ROOT::VecOps::RVec<float> get_phi(const ROOT::VecOps::RVec<fastjet::PseudoJet> &in);

  /** Get jet theta. Details. */
  ROOT::VecOps::RVec<float> get_theta(const ROOT::VecOps::RVec<fastjet::PseudoJet> &in);


  ///Internal methods
  FCCAnalysesJet initialise_FCCAnalysesJet();

<<<<<<< HEAD
  FCCAnalysesJet build_FCCAnalysesJet(std::vector<fastjet::PseudoJet> in, std::vector<float> dmerge, std::vector<float> dmerge_max );
  
=======
  FCCAnalysesJet build_FCCAnalysesJet(const std::vector<fastjet::PseudoJet> &in);

>>>>>>> e8d8259b
  std::vector<fastjet::PseudoJet> build_jets(fastjet::ClusterSequence & cs, int exclusive, float cut, int sorted);

  bool check(unsigned int n, int exclusive, float cut);

  fastjet::RecombinationScheme recomb_scheme(int recombination);

<<<<<<< HEAD
  std::vector<float> exclusive_dmerge( fastjet::ClusterSequence & cs, int do_dmarge_max)  ;
  
=======
>>>>>>> e8d8259b
  ///@}
}


#endif<|MERGE_RESOLUTION|>--- conflicted
+++ resolved
@@ -19,12 +19,8 @@
    *  Jet clustering interface utilities.
   */
   ///@{
-<<<<<<< HEAD
   
   const int Nmax_dmerge = 10;  // maximum number of d_{n, n+1} that are kept in FCCAnalysesJet
-=======
-
->>>>>>> e8d8259b
 
   /** Structure to keep useful informations for the jets*/
   struct FCCAnalysesJet{
@@ -57,19 +53,14 @@
   ROOT::VecOps::RVec<fastjet::PseudoJet> get_pseudoJets(const FCCAnalysesJet &in);
 
   /** Get fastjet constituents after reconstruction from FCCAnalyses jets*/
-<<<<<<< HEAD
-  std::vector<std::vector<int>> get_constituents(FCCAnalysesJet);
+  std::vector<std::vector<int>> get_constituents(const FCCAnalysesJet &in);
 
 
   /// return the dmin corresponding to the recombination that went from n+1 to n jets
-  float get_exclusive_dmerge( FCCAnalysesJet in, int n );
-  float get_exclusive_dmerge_max( FCCAnalysesJet in, int n );
-
+  float get_exclusive_dmerge(const FCCAnalysesJet &in, int n);
   
-=======
-  std::vector<std::vector<int>> get_constituents(const FCCAnalysesJet &in);
-
->>>>>>> e8d8259b
+  float get_exclusive_dmerge_max(const FCCAnalysesJet &in, int n);
+  
   /** Get jet px. Details. */
   ROOT::VecOps::RVec<float> get_px(const ROOT::VecOps::RVec<fastjet::PseudoJet> &in);
 
@@ -104,24 +95,24 @@
   ///Internal methods
   FCCAnalysesJet initialise_FCCAnalysesJet();
 
-<<<<<<< HEAD
-  FCCAnalysesJet build_FCCAnalysesJet(std::vector<fastjet::PseudoJet> in, std::vector<float> dmerge, std::vector<float> dmerge_max );
+  FCCAnalysesJet build_FCCAnalysesJet(const std::vector<fastjet::PseudoJet> &in, 
+                                      const std::vector<float> &dmerge, 
+                                      const std::vector<float> &dmerge_max);
   
-=======
-  FCCAnalysesJet build_FCCAnalysesJet(const std::vector<fastjet::PseudoJet> &in);
+  std::vector<fastjet::PseudoJet> build_jets(fastjet::ClusterSequence & cs, 
+                                             int exclusive, float cut, 
+                                             int sorted);
 
->>>>>>> e8d8259b
-  std::vector<fastjet::PseudoJet> build_jets(fastjet::ClusterSequence & cs, int exclusive, float cut, int sorted);
-
-  bool check(unsigned int n, int exclusive, float cut);
+  bool check(unsigned int n, 
+             int exclusive, 
+             float cut);
 
   fastjet::RecombinationScheme recomb_scheme(int recombination);
 
-<<<<<<< HEAD
-  std::vector<float> exclusive_dmerge( fastjet::ClusterSequence & cs, int do_dmarge_max)  ;
+  std::vector<float> exclusive_dmerge(fastjet::ClusterSequence & cs, 
+                                      int do_dmarge_max)  ;
   
-=======
->>>>>>> e8d8259b
+
   ///@}
 }
 
