--- conflicted
+++ resolved
@@ -37,13 +37,10 @@
 					VertexFitterSimple.h
 					VertexFinderActs.h					
 					VertexFitterActs.h
-<<<<<<< HEAD
 					awkwardtest.h
 					myUtils.h
 					myFinalSel.h
-=======
 					CaloNtupleizer.h
->>>>>>> 31064575
 					LINKDEF LinkDef.h)
 
 file(GLOB sources *.cc)
