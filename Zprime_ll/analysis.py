import os, sys
import copy
import heppy.framework.config as cfg

import logging
# next 2 lines necessary to deal with reimports from ipython
logging.shutdown()
reload(logging)
logging.basicConfig(level=logging.WARNING)

sys.path.append('/afs/cern.ch/work/h/helsens/public/FCCDicts/')

comp = cfg.Component(
    'example',
     files = ["root://eospublic.cern.ch///eos/fcc/hh/generation/DelphesEvents/fcc_v01/pp_Zprime_10TeV_ll/events80.root"]
)

from heppySampleList import *

'''selectedComponents = [
    pp_ll012j_5f_HT_0_200,
    pp_ll012j_5f_HT_200_700,
    pp_ll012j_5f_HT_700_1500,
    pp_ll012j_5f_HT_1500_2700,
    pp_ll012j_5f_HT_2700_4200,
    pp_ll012j_5f_HT_4200_8000,
    pp_ll012j_5f_HT_8000_15000,
    pp_ll012j_5f_HT_15000_25000,
    pp_ll012j_5f_HT_25000_35000,
    pp_ll012j_5f_HT_35000_100000,
    pp_Zprime_5TeV_ll,
    pp_Zprime_10TeV_ll,
    pp_Zprime_15TeV_ll,
    pp_Zprime_20TeV_ll,
    pp_Zprime_25TeV_ll,
    pp_Zprime_30TeV_ll,
    pp_Zprime_35TeV_ll,
    pp_Zprime_40TeV_ll
                       ]

<<<<<<< HEAD
selectedComponents = [comp]

=======
>>>>>>> dd2d8578
pp_ll012j_5f_HT_0_200.splitFactor = 10
pp_ll012j_5f_HT_200_700.splitFactor = 10
pp_ll012j_5f_HT_700_1500.splitFactor = 10
pp_ll012j_5f_HT_1500_2700.splitFactor = 10
pp_ll012j_5f_HT_2700_4200.splitFactor = 10
pp_ll012j_5f_HT_4200_8000.splitFactor = 10
pp_ll012j_5f_HT_8000_15000.splitFactor = 10
pp_ll012j_5f_HT_15000_25000.splitFactor = 10
pp_ll012j_5f_HT_25000_35000.splitFactor = 10
pp_ll012j_5f_HT_35000_100000.splitFactor = 10
pp_Zprime_5TeV_ll.splitFactor = 10
pp_Zprime_10TeV_ll.splitFactor = 10
pp_Zprime_15TeV_ll.splitFactor = 10
pp_Zprime_20TeV_ll.splitFactor = 10
pp_Zprime_25TeV_ll.splitFactor = 10
pp_Zprime_30TeV_ll.splitFactor = 10
pp_Zprime_35TeV_ll.splitFactor = 10
pp_Zprime_40TeV_ll.splitFactor = 10
'''

selectedComponents = [comp]

from heppy.analyzers.fcc.Reader import Reader
source = cfg.Analyzer(
    Reader,

    weights = 'mcEventWeights',

    gen_particles = 'skimmedGenParticles',

    electrons = 'electrons',
    electronITags = 'electronITags',
    electronsToMC = 'electronsToMC',

    muons = 'muons',
    muonITags = 'muonITags',
    muonsToMC = 'muonsToMC',

    jets = 'jets',
    bTags = 'bTags',

    photons = 'photons',
    
    pfphotons = 'pfphotons',
    pfcharged = 'pfcharged',
    pfneutrals = 'pfneutrals',

    met = 'met',

)

from ROOT import gSystem
gSystem.Load("libdatamodelDict")
from EventStore import EventStore as Events

#############################
##   Reco Level Analysis   ##
#############################


# select isolated muons with pT > 50 GeV and relIso < 0.4
from heppy.analyzers.Selector import Selector
selected_muons = cfg.Analyzer(
    Selector,
    'selected_muons',
    output = 'selected_muons',
    input_objects = 'muons',
    filter_func = lambda ptc: ptc.pt()>50 and ptc.iso.sumpt/ptc.pt()<0.4
    #filter_func = lambda ptc: ptc.pt()>5

)

# select electrons with pT > 50 GeV and relIso < 0.4
selected_electrons = cfg.Analyzer(
    Selector,
    'selected_electrons',
    output = 'selected_electrons',
    input_objects = 'electrons',
    filter_func = lambda ptc: ptc.pt()>50 and ptc.iso.sumpt/ptc.pt()<0.4
    #filter_func = lambda ptc: ptc.pt()>5

)

# merge electrons and muons into a single lepton collection
from heppy.analyzers.Merger import Merger
selected_leptons = cfg.Analyzer(
      Merger,
      instance_label = 'selected_leptons', 
      inputs = ['selected_electrons','selected_muons'],
      output = 'selected_leptons'
)

# select jet above 30 GeV
jets_30 = cfg.Analyzer(
    Selector,
    'jets_30',
    output = 'jets_30',
    input_objects = 'jets',
    filter_func = lambda jet: jet.pt()>30.
)
from heppy.analyzers.Matcher import Matcher
match_lepton_jets = cfg.Analyzer(
    Matcher,
    'lepton_jets',
    delta_r = 0.2,
    match_particles = 'selected_leptons',
    particles = 'jets_30'
)

jets_nolepton = cfg.Analyzer(
    Selector,
    'jets_nolepton',
    output = 'jets_nolepton',
    input_objects = 'jets_30',
    filter_func = lambda jet: jet.match is None
)



from heppy.FCChhAnalyses.Zprime_ll.selection import Selection
selection = cfg.Analyzer(
    Selection,
    instance_label='cuts'
)

# create Z' boson candidates
from heppy.analyzers.ResonanceBuilder import ResonanceBuilder
zprime_ele = cfg.Analyzer(
      ResonanceBuilder,
      output = 'zprime_ele',
      leg_collection = 'selected_electrons',
      pdgid = 32
)

<<<<<<< HEAD
# create Z' boson candidates
from heppy.analyzers.ResonanceBuilder import ResonanceBuilder
zprime_muon = cfg.Analyzer(
      ResonanceBuilder,
      output = 'zprime_muon',
      leg_collection = 'selected_muons',
      pdgid = 32
=======
# apply event selection. 
from heppy.FCChhAnalyses.Zprime_ll.selection import Selection
selection = cfg.Analyzer(
    Selection,
    instance_label='cuts'
>>>>>>> dd2d8578
)

# store interesting quantities into flat ROOT tree
from heppy.FCChhAnalyses.Zprime_ll.TreeProducer import TreeProducer
reco_tree = cfg.Analyzer(
    TreeProducer,
    jets='jets_nolepton',
    leptons='selected_leptons',
    met='met',
    zprime_ele='zprime_ele',
    zprime_muon='zprime_muon',

)


# definition of a sequence of analyzers,
# the analyzers will process each event in this order
sequence = cfg.Sequence( [
    source,
    selected_muons,
    selected_electrons,
    selected_leptons,
    jets_30,
    match_lepton_jets,
    jets_nolepton,
    selection,
    zprime_ele,
    zprime_muon,
    reco_tree,
    ] )


config = cfg.Config(
    components = selectedComponents,
    sequence = sequence,
    services = [],
    events_class = Events
)

if __name__ == '__main__':
    import sys
    from heppy.framework.looper import Looper

    def next():
        loop.process(loop.iEvent+1)

    loop = Looper( 'looper', config,
                   nEvents=100,
                   nPrint=0,
                   timeReport=True)
    loop.process(6)
    print loop.event<|MERGE_RESOLUTION|>--- conflicted
+++ resolved
@@ -38,11 +38,7 @@
     pp_Zprime_40TeV_ll
                        ]
 
-<<<<<<< HEAD
-selectedComponents = [comp]
-
-=======
->>>>>>> dd2d8578
+
 pp_ll012j_5f_HT_0_200.splitFactor = 10
 pp_ll012j_5f_HT_200_700.splitFactor = 10
 pp_ll012j_5f_HT_700_1500.splitFactor = 10
@@ -177,7 +173,6 @@
       pdgid = 32
 )
 
-<<<<<<< HEAD
 # create Z' boson candidates
 from heppy.analyzers.ResonanceBuilder import ResonanceBuilder
 zprime_muon = cfg.Analyzer(
@@ -185,13 +180,12 @@
       output = 'zprime_muon',
       leg_collection = 'selected_muons',
       pdgid = 32
-=======
+
 # apply event selection. 
 from heppy.FCChhAnalyses.Zprime_ll.selection import Selection
 selection = cfg.Analyzer(
     Selection,
     instance_label='cuts'
->>>>>>> dd2d8578
 )
 
 # store interesting quantities into flat ROOT tree
