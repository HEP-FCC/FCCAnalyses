--- conflicted
+++ resolved
@@ -45,36 +45,14 @@
                .Define("MC_PrimaryVertex",  "FCCAnalyses::MCParticle::get_EventPrimaryVertex(21)( Particle )" )
 
                # number of tracks
-<<<<<<< HEAD
-               .Define("ntracks","getTK_n(EFlowTrack_1)")
-
-               # Select tracks with d0 and z0 significance < 3 sigmas
-		   # note: d0 and z0 are defined w.r.t. (0,0,0)
-		   # hence do not use such criteria to select primary tracks
-		   # if the events were generated with a vertex distribution
-               .Define("SelTracks","Vertexing::selTracks(0.,3.,0.,3.)( ReconstructedParticles, EFlowTrack_1)")
-               .Define("nSeltracks",  "ReconstructedParticle::get_n(SelTracks)")
-               # Reconstruct the vertex from these tracks :
-               .Define("VertexObject",  "Vertexing::VertexFitter( 1, SelTracks, EFlowTrack_1 )")
-               .Define("Vertex",  "get_VertexData( VertexObject )")    # primary vertex, in mm
-               
-=======
                .Define("ntracks","ReconstructedParticle2Track::getTK_n(EFlowTrack_1)")
 
 
->>>>>>> 82fea7dc
                # Select primary tracks based on the matching to MC
 		  # This can be used  to select primary tracks when the
 		  # gen-level primary vertex  is not  (0,0,0)
                .Alias("MCRecoAssociations0", "MCRecoAssociations#0.index")
                .Alias("MCRecoAssociations1", "MCRecoAssociations#1.index")
-<<<<<<< HEAD
-               .Define("PrimaryTracks",  "Vertexing::SelPrimaryTracks(MCRecoAssociations0,MCRecoAssociations1,ReconstructedParticles,Particle, MC_PrimaryVertex)" )
-               .Define("nPrimaryTracks", "ReconstructedParticle::get_n(PrimaryTracks)")
-               ## Reconstruct the vertex from these primary tracks :
-               .Define("VertexObject_primaryTracks",  "Vertexing::VertexFitter ( 1, PrimaryTracks, EFlowTrack_1) ")  
-               .Define("Vertex_primaryTracks",   "get_VertexData( VertexObject_primaryTracks )")   # primary vertex, in mm
-=======
                # the recoParticles corresponding  to the tracks that are primaries, according to MC-matching :
                .Define("MC_PrimaryTracks_RP",  "VertexingUtils::SelPrimaryTracks(MCRecoAssociations0,MCRecoAssociations1,ReconstructedParticles,Particle, MC_PrimaryVertex)" )
                # and the corresponding tracks :
@@ -126,7 +104,6 @@
 
 
 
->>>>>>> 82fea7dc
 
         )
 
