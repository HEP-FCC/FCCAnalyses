<<<<<<< HEAD
#include "FCCAnalyses/MyAnalysis.h"
#include <iostream>

namespace FCCAnalyses{
=======
// -*- C++ -*-
//
/** FCCAnalysis module: myAnalysis
 *
 * \file myAnalysis.h
 * \author Perez <Emmanuel.Perez@cern.ch>
 *
 * Description:
 *   [...]
 */

#ifndef myAnalysis_myAnalysis_h
#define myAnalysis_myAnalysis_h

#include "ROOT/RVec.hxx"
#include "edm4hep/ReconstructedParticle.h"

#include "FCCAnalyses/VertexingUtils.h"

#include "TLorentzVector.h"
#include "edm4hep/ReconstructedParticleData.h"

#include "FCCAnalyses/ReconstructedParticle2Track.h"
#include "FCCAnalyses/VertexFitterSimple.h"

#include <random>
#include <chrono>

using namespace FCCAnalyses;
>>>>>>> 3ec6b2fe

namespace myAnalysis {
  namespace rv = ROOT::VecOps;

  void dummy_analysis();
  rv::RVec<float> dummy_collection(const rv::RVec<edm4hep::ReconstructedParticleData>&);

<<<<<<< HEAD

 double sum_momentum_tracks( const VertexingUtils::FCCAnalysesVertex&  vertex) {
   double sum = 0;
   ROOT::VecOps::RVec< TVector3 > momenta = vertex.updated_track_momentum_at_vertex ;
   int n = momenta.size();
   for (int i=0; i < n; i++) {
      TVector3 p = momenta[i];
      double px = p[0];
      double py = p[1];
      double pt = sqrt(pow(px,2)+pow(py,2)) ;
      sum += pt;
   }
  return sum;
 }


// -------------------------------------------------------------------------------------------------

 double tau3mu_vertex_mass( const VertexingUtils::FCCAnalysesVertex& vertex ) {
   double muon_mass = 0.1056;
   TLorentzVector tau;
   ROOT::VecOps::RVec< TVector3 > momenta = vertex.updated_track_momentum_at_vertex ;
   int n = momenta.size();
   for (int ileg=0; ileg < n; ileg++) {
     TVector3 track_momentum = momenta[ ileg ]; 
     TLorentzVector leg;
     leg.SetXYZM( track_momentum[0], track_momentum[1], track_momentum[2], muon_mass ) ;
     tau += leg;
   }
  return tau.M();
 }


 double tau3mu_raw_mass( const ROOT::VecOps::RVec<edm4hep::ReconstructedParticleData>&  legs ) {
  double muon_mass = 0.1056;
  TLorentzVector tau;
  int n = legs.size();
  for (int ileg=0; ileg < n; ileg++) {
     TLorentzVector leg;
     leg.SetXYZM(legs[ileg].momentum.x, legs[ileg].momentum.y, legs[ileg].momentum.z, muon_mass );
     tau += leg;
  }
  return tau.M();
 }


// -------------------------------------------------------------------------------------------------

ROOT::VecOps::RVec< ROOT::VecOps::RVec<edm4hep::ReconstructedParticleData> > build_triplets( const ROOT::VecOps::RVec<edm4hep::ReconstructedParticleData>& in , float total_charge ) {

 ROOT::VecOps::RVec< ROOT::VecOps::RVec< edm4hep::ReconstructedParticleData> >  results;
 float charge =0;
 int n = in.size();
 if ( n < 3 ) return results;

 for (int i=0; i < n; i++) {
    edm4hep::ReconstructedParticleData pi = in[i];
    float charge_i = pi.charge ;

    for (int j=i+1; j < n; j++) {
        edm4hep::ReconstructedParticleData pj = in[j];
        float charge_j = pj.charge ;

        for (int k=j+1; k < n; k++) {
                edm4hep::ReconstructedParticleData pk = in[k];
                float charge_k = pk.charge ;
                float charge_tot = charge_i + charge_j + charge_k;
                if ( charge_tot == total_charge ) {
                    ROOT::VecOps::RVec<edm4hep::ReconstructedParticleData> a_triplet;
                    a_triplet.push_back( pi );
                    a_triplet.push_back( pj );
                    a_triplet.push_back( pk );
                    results.push_back( a_triplet );
                }

        }

    }

 }
 return results;
}


ROOT::VecOps::RVec< VertexingUtils::FCCAnalysesVertex > build_AllTauVertexObject( 
			const ROOT::VecOps::RVec< ROOT::VecOps::RVec<edm4hep::ReconstructedParticleData> >&  triplets, 
			const ROOT::VecOps::RVec<edm4hep::TrackState>& allTracks )  {
      ROOT::VecOps::RVec< VertexingUtils::FCCAnalysesVertex >  results;
      int ntriplets = triplets.size();
      for (int i=0; i < ntriplets; i++) {
          ROOT::VecOps::RVec<edm4hep::ReconstructedParticleData> legs = triplets[i];
     
          ROOT::VecOps::RVec<edm4hep::TrackState> the_tracks = ReconstructedParticle2Track::getRP2TRK( legs, allTracks );
          VertexingUtils::FCCAnalysesVertex vertex = VertexFitterSimple::VertexFitter_Tk( 2, the_tracks );
          results.push_back( vertex );
      }
 return results;
}


ROOT::VecOps::RVec<  double > build_AllTauMasses( const ROOT::VecOps::RVec< VertexingUtils::FCCAnalysesVertex>&  vertices ) {
  ROOT::VecOps::RVec<  double >  results;
  for ( auto& v: vertices) {
     double mass =  tau3mu_vertex_mass( v );
     results.push_back( mass  );
  }
 return results;
}

// -------------------------------------------------------------------------------------------------



selRP_Fakes::selRP_Fakes( float arg_fakeRate, float  arg_mass ) : m_fakeRate(arg_fakeRate), m_mass( arg_mass)  {
  unsigned seed = std::chrono::system_clock::now().time_since_epoch().count();
  std::default_random_engine generator (seed);
  m_generator = generator;
  std::uniform_real_distribution<float> flatdis(0.,1.);
  m_flat.param( flatdis.param() );
};

std::vector<edm4hep::ReconstructedParticleData> selRP_Fakes::operator() (ROOT::VecOps::RVec<edm4hep::ReconstructedParticleData> in) {
  std::vector<edm4hep::ReconstructedParticleData> result;
  for (size_t i = 0; i < in.size(); ++i) {
    auto & p = in[i];
    float arandom =  m_flat (m_generator );
    if ( arandom <= m_fakeRate) {
       edm4hep::ReconstructedParticleData reso = p;
       //reso.momentum.x = p.momentum.x ;
                //reso.momentum.y = p.momentum.y ;
                         //reso.momentum.z = p.momentum.z ;
                                  reso.mass = m_mass;
       //reso.charge = p.charge;
                result.push_back( reso );
    }
  }
  return result;
}
=======
  ROOT::VecOps::RVec< ROOT::VecOps::RVec<edm4hep::ReconstructedParticleData> > build_triplets(
			const 	ROOT::VecOps::RVec<edm4hep::ReconstructedParticleData>&  in , float total_charge) ;

  ROOT::VecOps::RVec< VertexingUtils::FCCAnalysesVertex > build_AllTauVertexObject(
                        const ROOT::VecOps::RVec< ROOT::VecOps::RVec<edm4hep::ReconstructedParticleData> >&  triplets,
                        const ROOT::VecOps::RVec<edm4hep::TrackState>& allTracks ) ;
>>>>>>> db5648e024089bc44ee0a5afde95b32a45f26a74:examples/FCCee/tutorials/vertexing/Exercises/myAnalysis.h



// --- for tests...
=======
double sum_momentum_tracks(const VertexingUtils::FCCAnalysesVertex&  vertex);

double tau3mu_vertex_mass(const VertexingUtils::FCCAnalysesVertex& vertex );
double tau3mu_raw_mass(const ROOT::VecOps::RVec<edm4hep::ReconstructedParticleData>&  legs);

ROOT::VecOps::RVec< ROOT::VecOps::RVec<edm4hep::ReconstructedParticleData> > build_triplets(const   ROOT::VecOps::RVec<edm4hep::ReconstructedParticleData>&  in , float total_charge);


 ROOT::VecOps::RVec< VertexingUtils::FCCAnalysesVertex > build_AllTauVertexObject(const ROOT::VecOps::RVec<ROOT::VecOps::RVec<edm4hep::ReconstructedParticleData> >&  triplets, const ROOT::VecOps::RVec<edm4hep::TrackState>& allTracks) ;

ROOT::VecOps::RVec<  double > build_AllTauMasses(const ROOT::VecOps::RVec< VertexingUtils::FCCAnalysesVertex>&  vertices) ;


struct selRP_Fakes {
  selRP_Fakes( float arg_fakeRate, float arg_mass );
  float m_fakeRate = 1e-3; //fake rate
  float m_mass = 0.106;  // muon mass
  std::default_random_engine m_generator;
  std::uniform_real_distribution<float> m_flat;
  std::vector<edm4hep::ReconstructedParticleData>  operator() (const ROOT::VecOps::RVec<edm4hep::ReconstructedParticleData>& in);
};
>>>>>>> 3ec6b2fe

float get_p(const edm4hep::MCParticleData& p) {
    TLorentzVector tlv;
    tlv.SetXYZM(p.momentum.x, p.momentum.y, p.momentum.z, p.mass);
    return tlv.P();
}

<<<<<<< HEAD
float get_e(const edm4hep::MCParticleData& p) {
    TLorentzVector tlv;
    tlv.SetXYZM(p.momentum.x, p.momentum.y, p.momentum.z, p.mass);
    return tlv.E();
}

float get_theta(const edm4hep::MCParticleData& p) {
    TLorentzVector tlv;
    tlv.SetXYZM(p.momentum.x, p.momentum.y, p.momentum.z, p.mass);
    return tlv.Theta();
}


<<<<<<< HEAD:examples/FCCee/tutorials/vertexing/Exercises/MyAnalysis.h
=======
}//end NS myAnalysis
>>>>>>> db5648e024089bc44ee0a5afde95b32a45f26a74:examples/FCCee/tutorials/vertexing/Exercises/myAnalysis.h


<<<<<<< HEAD:examples/FCCee/tutorials/vertexing/Exercises/MyAnalysis.h
} //end NS
} // end NS
=======
/*
float get_p(const edm4hep::MCParticleData& p) ;
float get_e(const edm4hep::MCParticleData& p) ;
float get_theta(const edm4hep::MCParticleData& in) ;
*/

}  // namespace myAnalysis
>>>>>>> 3ec6b2fe

=======
#endif
>>>>>>> db5648e024089bc44ee0a5afde95b32a45f26a74:examples/FCCee/tutorials/vertexing/Exercises/myAnalysis.h<|MERGE_RESOLUTION|>--- conflicted
+++ resolved
@@ -1,9 +1,3 @@
-<<<<<<< HEAD
-#include "FCCAnalyses/MyAnalysis.h"
-#include <iostream>
-
-namespace FCCAnalyses{
-=======
 // -*- C++ -*-
 //
 /** FCCAnalysis module: myAnalysis
@@ -33,7 +27,6 @@
 #include <chrono>
 
 using namespace FCCAnalyses;
->>>>>>> 3ec6b2fe
 
 namespace myAnalysis {
   namespace rv = ROOT::VecOps;
@@ -41,158 +34,6 @@
   void dummy_analysis();
   rv::RVec<float> dummy_collection(const rv::RVec<edm4hep::ReconstructedParticleData>&);
 
-<<<<<<< HEAD
-
- double sum_momentum_tracks( const VertexingUtils::FCCAnalysesVertex&  vertex) {
-   double sum = 0;
-   ROOT::VecOps::RVec< TVector3 > momenta = vertex.updated_track_momentum_at_vertex ;
-   int n = momenta.size();
-   for (int i=0; i < n; i++) {
-      TVector3 p = momenta[i];
-      double px = p[0];
-      double py = p[1];
-      double pt = sqrt(pow(px,2)+pow(py,2)) ;
-      sum += pt;
-   }
-  return sum;
- }
-
-
-// -------------------------------------------------------------------------------------------------
-
- double tau3mu_vertex_mass( const VertexingUtils::FCCAnalysesVertex& vertex ) {
-   double muon_mass = 0.1056;
-   TLorentzVector tau;
-   ROOT::VecOps::RVec< TVector3 > momenta = vertex.updated_track_momentum_at_vertex ;
-   int n = momenta.size();
-   for (int ileg=0; ileg < n; ileg++) {
-     TVector3 track_momentum = momenta[ ileg ]; 
-     TLorentzVector leg;
-     leg.SetXYZM( track_momentum[0], track_momentum[1], track_momentum[2], muon_mass ) ;
-     tau += leg;
-   }
-  return tau.M();
- }
-
-
- double tau3mu_raw_mass( const ROOT::VecOps::RVec<edm4hep::ReconstructedParticleData>&  legs ) {
-  double muon_mass = 0.1056;
-  TLorentzVector tau;
-  int n = legs.size();
-  for (int ileg=0; ileg < n; ileg++) {
-     TLorentzVector leg;
-     leg.SetXYZM(legs[ileg].momentum.x, legs[ileg].momentum.y, legs[ileg].momentum.z, muon_mass );
-     tau += leg;
-  }
-  return tau.M();
- }
-
-
-// -------------------------------------------------------------------------------------------------
-
-ROOT::VecOps::RVec< ROOT::VecOps::RVec<edm4hep::ReconstructedParticleData> > build_triplets( const ROOT::VecOps::RVec<edm4hep::ReconstructedParticleData>& in , float total_charge ) {
-
- ROOT::VecOps::RVec< ROOT::VecOps::RVec< edm4hep::ReconstructedParticleData> >  results;
- float charge =0;
- int n = in.size();
- if ( n < 3 ) return results;
-
- for (int i=0; i < n; i++) {
-    edm4hep::ReconstructedParticleData pi = in[i];
-    float charge_i = pi.charge ;
-
-    for (int j=i+1; j < n; j++) {
-        edm4hep::ReconstructedParticleData pj = in[j];
-        float charge_j = pj.charge ;
-
-        for (int k=j+1; k < n; k++) {
-                edm4hep::ReconstructedParticleData pk = in[k];
-                float charge_k = pk.charge ;
-                float charge_tot = charge_i + charge_j + charge_k;
-                if ( charge_tot == total_charge ) {
-                    ROOT::VecOps::RVec<edm4hep::ReconstructedParticleData> a_triplet;
-                    a_triplet.push_back( pi );
-                    a_triplet.push_back( pj );
-                    a_triplet.push_back( pk );
-                    results.push_back( a_triplet );
-                }
-
-        }
-
-    }
-
- }
- return results;
-}
-
-
-ROOT::VecOps::RVec< VertexingUtils::FCCAnalysesVertex > build_AllTauVertexObject( 
-			const ROOT::VecOps::RVec< ROOT::VecOps::RVec<edm4hep::ReconstructedParticleData> >&  triplets, 
-			const ROOT::VecOps::RVec<edm4hep::TrackState>& allTracks )  {
-      ROOT::VecOps::RVec< VertexingUtils::FCCAnalysesVertex >  results;
-      int ntriplets = triplets.size();
-      for (int i=0; i < ntriplets; i++) {
-          ROOT::VecOps::RVec<edm4hep::ReconstructedParticleData> legs = triplets[i];
-     
-          ROOT::VecOps::RVec<edm4hep::TrackState> the_tracks = ReconstructedParticle2Track::getRP2TRK( legs, allTracks );
-          VertexingUtils::FCCAnalysesVertex vertex = VertexFitterSimple::VertexFitter_Tk( 2, the_tracks );
-          results.push_back( vertex );
-      }
- return results;
-}
-
-
-ROOT::VecOps::RVec<  double > build_AllTauMasses( const ROOT::VecOps::RVec< VertexingUtils::FCCAnalysesVertex>&  vertices ) {
-  ROOT::VecOps::RVec<  double >  results;
-  for ( auto& v: vertices) {
-     double mass =  tau3mu_vertex_mass( v );
-     results.push_back( mass  );
-  }
- return results;
-}
-
-// -------------------------------------------------------------------------------------------------
-
-
-
-selRP_Fakes::selRP_Fakes( float arg_fakeRate, float  arg_mass ) : m_fakeRate(arg_fakeRate), m_mass( arg_mass)  {
-  unsigned seed = std::chrono::system_clock::now().time_since_epoch().count();
-  std::default_random_engine generator (seed);
-  m_generator = generator;
-  std::uniform_real_distribution<float> flatdis(0.,1.);
-  m_flat.param( flatdis.param() );
-};
-
-std::vector<edm4hep::ReconstructedParticleData> selRP_Fakes::operator() (ROOT::VecOps::RVec<edm4hep::ReconstructedParticleData> in) {
-  std::vector<edm4hep::ReconstructedParticleData> result;
-  for (size_t i = 0; i < in.size(); ++i) {
-    auto & p = in[i];
-    float arandom =  m_flat (m_generator );
-    if ( arandom <= m_fakeRate) {
-       edm4hep::ReconstructedParticleData reso = p;
-       //reso.momentum.x = p.momentum.x ;
-                //reso.momentum.y = p.momentum.y ;
-                         //reso.momentum.z = p.momentum.z ;
-                                  reso.mass = m_mass;
-       //reso.charge = p.charge;
-                result.push_back( reso );
-    }
-  }
-  return result;
-}
-=======
-  ROOT::VecOps::RVec< ROOT::VecOps::RVec<edm4hep::ReconstructedParticleData> > build_triplets(
-			const 	ROOT::VecOps::RVec<edm4hep::ReconstructedParticleData>&  in , float total_charge) ;
-
-  ROOT::VecOps::RVec< VertexingUtils::FCCAnalysesVertex > build_AllTauVertexObject(
-                        const ROOT::VecOps::RVec< ROOT::VecOps::RVec<edm4hep::ReconstructedParticleData> >&  triplets,
-                        const ROOT::VecOps::RVec<edm4hep::TrackState>& allTracks ) ;
->>>>>>> db5648e024089bc44ee0a5afde95b32a45f26a74:examples/FCCee/tutorials/vertexing/Exercises/myAnalysis.h
-
-
-
-// --- for tests...
-=======
 double sum_momentum_tracks(const VertexingUtils::FCCAnalysesVertex&  vertex);
 
 double tau3mu_vertex_mass(const VertexingUtils::FCCAnalysesVertex& vertex );
@@ -214,38 +55,8 @@
   std::uniform_real_distribution<float> m_flat;
   std::vector<edm4hep::ReconstructedParticleData>  operator() (const ROOT::VecOps::RVec<edm4hep::ReconstructedParticleData>& in);
 };
->>>>>>> 3ec6b2fe
-
-float get_p(const edm4hep::MCParticleData& p) {
-    TLorentzVector tlv;
-    tlv.SetXYZM(p.momentum.x, p.momentum.y, p.momentum.z, p.mass);
-    return tlv.P();
-}
-
-<<<<<<< HEAD
-float get_e(const edm4hep::MCParticleData& p) {
-    TLorentzVector tlv;
-    tlv.SetXYZM(p.momentum.x, p.momentum.y, p.momentum.z, p.mass);
-    return tlv.E();
-}
-
-float get_theta(const edm4hep::MCParticleData& p) {
-    TLorentzVector tlv;
-    tlv.SetXYZM(p.momentum.x, p.momentum.y, p.momentum.z, p.mass);
-    return tlv.Theta();
-}
 
 
-<<<<<<< HEAD:examples/FCCee/tutorials/vertexing/Exercises/MyAnalysis.h
-=======
-}//end NS myAnalysis
->>>>>>> db5648e024089bc44ee0a5afde95b32a45f26a74:examples/FCCee/tutorials/vertexing/Exercises/myAnalysis.h
-
-
-<<<<<<< HEAD:examples/FCCee/tutorials/vertexing/Exercises/MyAnalysis.h
-} //end NS
-} // end NS
-=======
 /*
 float get_p(const edm4hep::MCParticleData& p) ;
 float get_e(const edm4hep::MCParticleData& p) ;
@@ -253,8 +64,5 @@
 */
 
 }  // namespace myAnalysis
->>>>>>> 3ec6b2fe
 
-=======
-#endif
->>>>>>> db5648e024089bc44ee0a5afde95b32a45f26a74:examples/FCCee/tutorials/vertexing/Exercises/myAnalysis.h+#endif